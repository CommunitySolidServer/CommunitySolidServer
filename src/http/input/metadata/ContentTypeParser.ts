import type { HttpRequest } from '../../../server/HttpRequest';
import { parseContentType } from '../../../util/HeaderUtil';
import type { RepresentationMetadata } from '../../representation/RepresentationMetadata';
import { MetadataParser } from './MetadataParser';

/**
 * Parser for the `content-type` header.
 * Currently only stores the media type and ignores other parameters such as charset.
 */
export class ContentTypeParser extends MetadataParser {
  public async handle(input: { request: HttpRequest; metadata: RepresentationMetadata }): Promise<void> {
    const contentType = input.request.headers['content-type'];
    if (contentType) {
<<<<<<< HEAD
      // HeaderUtil.parseContentType has to be updated once parameters need to be parsed
      input.metadata.contentType = parseContentType(contentType);
=======
      input.metadata.contentType = parseContentType(contentType).type;
>>>>>>> 93b71eb7
    }
  }
}<|MERGE_RESOLUTION|>--- conflicted
+++ resolved
@@ -11,12 +11,7 @@
   public async handle(input: { request: HttpRequest; metadata: RepresentationMetadata }): Promise<void> {
     const contentType = input.request.headers['content-type'];
     if (contentType) {
-<<<<<<< HEAD
-      // HeaderUtil.parseContentType has to be updated once parameters need to be parsed
-      input.metadata.contentType = parseContentType(contentType);
-=======
       input.metadata.contentType = parseContentType(contentType).type;
->>>>>>> 93b71eb7
     }
   }
 }