import { getLoggerFor } from '../../logging/LogUtil';
import type { ResourceStore } from '../../storage/ResourceStore';
import { BadRequestHttpError } from '../../util/errors/BadRequestHttpError';
<<<<<<< HEAD
import { ConflictHttpError } from '../../util/errors/ConflictHttpError';
=======
import { MethodNotAllowedHttpError } from '../../util/errors/MethodNotAllowedHttpError';
>>>>>>> 4b39b50b
import { NotImplementedHttpError } from '../../util/errors/NotImplementedHttpError';
import { isContainerPath } from '../../util/PathUtil';
import type { AuxiliaryStrategy } from '../auxiliary/AuxiliaryStrategy';
import { CreatedResponseDescription } from '../output/response/CreatedResponseDescription';
import { ResetResponseDescription } from '../output/response/ResetResponseDescription';
import type { ResponseDescription } from '../output/response/ResponseDescription';
import type { OperationHandlerInput } from './OperationHandler';
import { OperationHandler } from './OperationHandler';

/**
 * Handles PUT {@link Operation}s.
 * Calls the setRepresentation function from a {@link ResourceStore}.
 */
export class PutOperationHandler extends OperationHandler {
  protected readonly logger = getLoggerFor(this);

  private readonly store: ResourceStore;
  private readonly metadataStrategy: AuxiliaryStrategy;

  public constructor(store: ResourceStore, metadataStrategy: AuxiliaryStrategy) {
    super();
    this.store = store;
    this.metadataStrategy = metadataStrategy;
  }

  public async canHandle({ operation }: OperationHandlerInput): Promise<void> {
    if (operation.method !== 'PUT') {
      throw new NotImplementedHttpError('This handler only supports PUT operations');
    }
  }

  public async handle({ operation }: OperationHandlerInput): Promise<ResponseDescription> {
    const targetIsContainer = isContainerPath(operation.target.path);

    // Solid, §2.1: "A Solid server MUST reject PUT, POST and PATCH requests
    // without the Content-Type header with a status code of 400."
    // https://solid.github.io/specification/protocol#http-server
    // An exception is made for LDP Containers as nothing is done with the body, so a Content-type is not required
    if (!operation.body.metadata.contentType && !targetIsContainer) {
      this.logger.warn('PUT requests require the Content-Type header to be set');
      throw new BadRequestHttpError('PUT requests require the Content-Type header to be set');
    }

    // https://github.com/CommunitySolidServer/CommunitySolidServer/issues/1027#issuecomment-988664970
    // We do not allow PUT on metadata resources for simplicity.
    // Otherwise, all generated metadata triples would have to be identical, such as date modified.
    // We already reject the request here instead of `setRepresentation` so PATCH requests
    // can still use that function to update data.
    if (this.metadataStrategy.isAuxiliaryIdentifier(operation.target)) {
<<<<<<< HEAD
      throw new ConflictHttpError('Not allowed to create or edit metadata resources using PUT.');
    }

    const exists = await this.store.hasResource(operation.target);

    // We do not allow PUT on an already existing Container
    // See https://github.com/CommunitySolidServer/CommunitySolidServer/issues/1027#issuecomment-1023371546
    // We check here instead of in `setRepresentation`
    // so we can still add specific metadata triples such as `pim:storage` internally.
    if (exists && targetIsContainer) {
      throw new ConflictHttpError('Not allowed to PUT on already existing containers.');
=======
      throw new MethodNotAllowedHttpError(
        [ 'PUT' ], 'Not allowed to create or edit metadata resources using PUT; use PATCH instead.',
      );
>>>>>>> 4b39b50b
    }

    // A more efficient approach would be to have the server return metadata indicating if a resource was new
    // See https://github.com/CommunitySolidServer/CommunitySolidServer/issues/632
    await this.store.setRepresentation(operation.target, operation.body, operation.conditions);
    if (exists) {
      return new ResetResponseDescription();
    }
    return new CreatedResponseDescription(operation.target);
  }
}<|MERGE_RESOLUTION|>--- conflicted
+++ resolved
@@ -1,11 +1,7 @@
 import { getLoggerFor } from '../../logging/LogUtil';
 import type { ResourceStore } from '../../storage/ResourceStore';
 import { BadRequestHttpError } from '../../util/errors/BadRequestHttpError';
-<<<<<<< HEAD
-import { ConflictHttpError } from '../../util/errors/ConflictHttpError';
-=======
 import { MethodNotAllowedHttpError } from '../../util/errors/MethodNotAllowedHttpError';
->>>>>>> 4b39b50b
 import { NotImplementedHttpError } from '../../util/errors/NotImplementedHttpError';
 import { isContainerPath } from '../../util/PathUtil';
 import type { AuxiliaryStrategy } from '../auxiliary/AuxiliaryStrategy';
@@ -55,27 +51,14 @@
     // We already reject the request here instead of `setRepresentation` so PATCH requests
     // can still use that function to update data.
     if (this.metadataStrategy.isAuxiliaryIdentifier(operation.target)) {
-<<<<<<< HEAD
-      throw new ConflictHttpError('Not allowed to create or edit metadata resources using PUT.');
-    }
-
-    const exists = await this.store.hasResource(operation.target);
-
-    // We do not allow PUT on an already existing Container
-    // See https://github.com/CommunitySolidServer/CommunitySolidServer/issues/1027#issuecomment-1023371546
-    // We check here instead of in `setRepresentation`
-    // so we can still add specific metadata triples such as `pim:storage` internally.
-    if (exists && targetIsContainer) {
-      throw new ConflictHttpError('Not allowed to PUT on already existing containers.');
-=======
       throw new MethodNotAllowedHttpError(
         [ 'PUT' ], 'Not allowed to create or edit metadata resources using PUT; use PATCH instead.',
       );
->>>>>>> 4b39b50b
     }
 
     // A more efficient approach would be to have the server return metadata indicating if a resource was new
     // See https://github.com/CommunitySolidServer/CommunitySolidServer/issues/632
+    const exists = await this.store.hasResource(operation.target);
     await this.store.setRepresentation(operation.target, operation.body, operation.conditions);
     if (exists) {
       return new ResetResponseDescription();
