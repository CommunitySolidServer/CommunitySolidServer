import { getLoggerFor } from '../../logging/LogUtil';
import type { ResourceStore } from '../../storage/ResourceStore';
import { BadRequestHttpError } from '../../util/errors/BadRequestHttpError';
import { ConflictHttpError } from '../../util/errors/ConflictHttpError';
import { NotImplementedHttpError } from '../../util/errors/NotImplementedHttpError';
import { isContainerPath } from '../../util/PathUtil';
import type { AuxiliaryStrategy } from '../auxiliary/AuxiliaryStrategy';
import { CreatedResponseDescription } from '../output/response/CreatedResponseDescription';
import { ResetResponseDescription } from '../output/response/ResetResponseDescription';
import type { ResponseDescription } from '../output/response/ResponseDescription';
import type { OperationHandlerInput } from './OperationHandler';
import { OperationHandler } from './OperationHandler';

/**
 * Handles PUT {@link Operation}s.
 * Calls the setRepresentation function from a {@link ResourceStore}.
 */
export class PutOperationHandler extends OperationHandler {
  protected readonly logger = getLoggerFor(this);

  private readonly store: ResourceStore;
  private readonly metadataStrategy: AuxiliaryStrategy;

  public constructor(store: ResourceStore, metadataStrategy: AuxiliaryStrategy) {
    super();
    this.store = store;
    this.metadataStrategy = metadataStrategy;
  }

  public async canHandle({ operation }: OperationHandlerInput): Promise<void> {
    if (operation.method !== 'PUT') {
      throw new NotImplementedHttpError('This handler only supports PUT operations');
    }
  }

  public async handle({ operation }: OperationHandlerInput): Promise<ResponseDescription> {
    const targetIsContainer = isContainerPath(operation.target.path);

    // Solid, §2.1: "A Solid server MUST reject PUT, POST and PATCH requests
    // without the Content-Type header with a status code of 400."
    // https://solid.github.io/specification/protocol#http-server
    // An exception is made for LDP Containers as nothing is done with the body, so a Content-type does not make sense
    if (!operation.body.metadata.contentType && !targetIsContainer) {
      this.logger.warn('PUT requests require the Content-Type header to be set');
      throw new BadRequestHttpError('PUT requests require the Content-Type header to be set');
    }
<<<<<<< HEAD

    // https://github.com/CommunitySolidServer/CommunitySolidServer/issues/1027#issuecomment-988664970
    // We do not allow PUT on metadata resources for simplicity.
    // Otherwise, all generated metadata triples would have to be identical, such as date modified.
    // We already reject the request here instead of `setRepresentation` so PATCH requests
    // can still use that function to update data.
    if (this.metadataStrategy.isAuxiliaryIdentifier(operation.target)) {
      throw new ConflictHttpError('Not allowed to create or edit metadata resources using PUT.');
    }

    const exists = await this.store.resourceExists(operation.target, operation.conditions);

    // Not allowed performing PUT on an already existing Container
    // See https://github.com/CommunitySolidServer/CommunitySolidServer/issues/1027#issuecomment-1023371546
    // In the future, this check should be placed in the setRepresentation function of the DataAccessorBasedStore.ts
    // Currently this can not be added there as this would make the initialisation process not perform as intended
    // as pim:storage would then not be added to the root of the pod.
    if (exists && targetIsContainer) {
      throw new ConflictHttpError('Not allowed to PUT on already existing containers.');
    }

    // A more efficient approach would be to have the server return metadata indicating if a resource was new
    // See https://github.com/CommunitySolidServer/CommunitySolidServer/issues/632
=======
    // A more efficient approach would be to have the server return metadata indicating if a resource was new
    // See https://github.com/CommunitySolidServer/CommunitySolidServer/issues/632
    const exists = await this.store.hasResource(operation.target);
>>>>>>> d42125a9
    await this.store.setRepresentation(operation.target, operation.body, operation.conditions);
    if (exists) {
      return new ResetResponseDescription();
    }
    return new CreatedResponseDescription(operation.target);
  }
}<|MERGE_RESOLUTION|>--- conflicted
+++ resolved
@@ -44,7 +44,6 @@
       this.logger.warn('PUT requests require the Content-Type header to be set');
       throw new BadRequestHttpError('PUT requests require the Content-Type header to be set');
     }
-<<<<<<< HEAD
 
     // https://github.com/CommunitySolidServer/CommunitySolidServer/issues/1027#issuecomment-988664970
     // We do not allow PUT on metadata resources for simplicity.
@@ -55,7 +54,7 @@
       throw new ConflictHttpError('Not allowed to create or edit metadata resources using PUT.');
     }
 
-    const exists = await this.store.resourceExists(operation.target, operation.conditions);
+    const exists = await this.store.hasResource(operation.target);
 
     // Not allowed performing PUT on an already existing Container
     // See https://github.com/CommunitySolidServer/CommunitySolidServer/issues/1027#issuecomment-1023371546
@@ -68,11 +67,6 @@
 
     // A more efficient approach would be to have the server return metadata indicating if a resource was new
     // See https://github.com/CommunitySolidServer/CommunitySolidServer/issues/632
-=======
-    // A more efficient approach would be to have the server return metadata indicating if a resource was new
-    // See https://github.com/CommunitySolidServer/CommunitySolidServer/issues/632
-    const exists = await this.store.hasResource(operation.target);
->>>>>>> d42125a9
     await this.store.setRepresentation(operation.target, operation.body, operation.conditions);
     if (exists) {
       return new ResetResponseDescription();
