import type { Readable } from 'node:stream';
import type { Stats } from 'fs-extra';
import { createReadStream, createWriteStream, ensureDir, lstat, opendir, remove, stat } from 'fs-extra';
<<<<<<< HEAD
import type { Quad } from '@rdfjs/types';
import { getLoggerFor } from 'global-logger-factory';
=======
>>>>>>> ca89c10d
import type { Representation } from '../../http/representation/Representation';
import { RepresentationMetadata } from '../../http/representation/RepresentationMetadata';
import type { ResourceIdentifier } from '../../http/representation/ResourceIdentifier';
import { NotFoundHttpError } from '../../util/errors/NotFoundHttpError';
import { isSystemError } from '../../util/errors/SystemError';
import { UnsupportedMediaTypeHttpError } from '../../util/errors/UnsupportedMediaTypeHttpError';
import { guardStream } from '../../util/GuardedStream';
import type { Guarded } from '../../util/GuardedStream';
import { parseContentType } from '../../util/HeaderUtil';
import { isContainerIdentifier, isContainerPath, joinFilePath } from '../../util/PathUtil';
import { parseQuads, serializeQuads } from '../../util/QuadUtil';
import { addResourceMetadata, updateModifiedDate } from '../../util/ResourceUtil';
import { toLiteral, toNamedTerm } from '../../util/TermUtil';
import { CONTENT_TYPE_TERM, DC, IANA, LDP, POSIX, RDF, SOLID_META, XSD } from '../../util/Vocabularies';
import type { FileIdentifierMapper, ResourceLink } from '../mapping/FileIdentifierMapper';
import type { DataAccessor } from './DataAccessor';

/**
 * DataAccessor that uses the file system to store documents as files and containers as folders.
 */
export class FileDataAccessor implements DataAccessor {
  protected readonly logger = getLoggerFor(this);

  protected readonly resourceMapper: FileIdentifierMapper;

  public constructor(resourceMapper: FileIdentifierMapper) {
    this.resourceMapper = resourceMapper;
  }

  /**
   * Only binary data can be directly stored as files so will error on non-binary data.
   */
  public async canHandle(representation: Representation): Promise<void> {
    if (!representation.binary) {
      throw new UnsupportedMediaTypeHttpError('Only binary data is supported.');
    }
  }

  /**
   * Will return data stream directly to the file corresponding to the resource.
   * Will throw NotFoundHttpError if the input is a container.
   */
  public async getData(identifier: ResourceIdentifier): Promise<Guarded<Readable>> {
    const link = await this.resourceMapper.mapUrlToFilePath(identifier, false);
    const stats = await this.getStats(link.filePath);

    if (stats.isFile()) {
      return guardStream(createReadStream(link.filePath));
    }

    throw new NotFoundHttpError();
  }

  /**
   * Will return corresponding metadata by reading the metadata file (if it exists)
   * and adding file system specific metadata elements.
   */
  public async getMetadata(identifier: ResourceIdentifier): Promise<RepresentationMetadata> {
    const link = await this.resourceMapper.mapUrlToFilePath(identifier, false);
    const stats = await this.getStats(link.filePath);
    if (!isContainerIdentifier(identifier) && stats.isFile()) {
      return this.getFileMetadata(link, stats);
    }
    if (isContainerIdentifier(identifier) && stats.isDirectory()) {
      return this.getDirectoryMetadata(link, stats);
    }
    throw new NotFoundHttpError();
  }

  public async* getChildren(identifier: ResourceIdentifier): AsyncIterableIterator<RepresentationMetadata> {
    const link = await this.resourceMapper.mapUrlToFilePath(identifier, false);
    yield* this.getChildMetadata(link);
  }

  /**
   * Writes the given data as a file (and potential metadata as additional file).
   * The metadata file will be written first and will be deleted if something goes wrong writing the actual data.
   */
  public async writeDocument(identifier: ResourceIdentifier, data: Guarded<Readable>, metadata: RepresentationMetadata):
  Promise<void> {
    const link = await this.resourceMapper.mapUrlToFilePath(identifier, false, metadata.contentType);

    // Check if we already have a corresponding file with a different extension
    await this.verifyExistingExtension(link);

    const wroteMetadata = await this.writeMetadataFile(link, metadata);

    try {
      await this.writeDataFile(link.filePath, data);
    } catch (error: unknown) {
      // Delete the metadata if there was an error writing the file
      if (wroteMetadata) {
        const metaLink = await this.resourceMapper.mapUrlToFilePath(identifier, true);
        await remove(metaLink.filePath);
      }
      throw error;
    }
  }

  /**
   * Creates corresponding folder if necessary and writes metadata to metadata file if necessary.
   */
  public async writeContainer(identifier: ResourceIdentifier, metadata: RepresentationMetadata): Promise<void> {
    const link = await this.resourceMapper.mapUrlToFilePath(identifier, false);
    await ensureDir(link.filePath);

    await this.writeMetadataFile(link, metadata);
  }

  public async writeMetadata(identifier: ResourceIdentifier, metadata: RepresentationMetadata): Promise<void> {
    const metadataLink = await this.resourceMapper.mapUrlToFilePath(identifier, true);
    await this.writeMetadataFile(metadataLink, metadata);
  }

  /**
   * Removes the corresponding file/folder (and metadata file).
   */
  public async deleteResource(identifier: ResourceIdentifier): Promise<void> {
    const metaLink = await this.resourceMapper.mapUrlToFilePath(identifier, true);
    await remove(metaLink.filePath);

    const link = await this.resourceMapper.mapUrlToFilePath(identifier, false);
    const stats = await this.getStats(link.filePath);

    if (!isContainerIdentifier(identifier) && stats.isFile()) {
      await remove(link.filePath);
    } else if (isContainerIdentifier(identifier) && stats.isDirectory()) {
      await remove(link.filePath);
    } else {
      throw new NotFoundHttpError();
    }
  }

  /**
   * Gets the Stats object corresponding to the given file path,
   * resolving symbolic links.
   *
   * @param path - File path to get info from.
   *
   * @throws NotFoundHttpError
   * If the file/folder doesn't exist.
   */
  protected async getStats(path: string): Promise<Stats> {
    try {
      return await stat(path);
    } catch (error: unknown) {
      if (isSystemError(error) && error.code === 'ENOENT') {
        throw new NotFoundHttpError('', { cause: error });
      }
      throw error;
    }
  }

  /**
   * Reads and generates all metadata relevant for the given file,
   * ingesting it into a RepresentationMetadata object.
   *
   * @param link - Path related metadata.
   * @param stats - Stats object of the corresponding file.
   */
  private async getFileMetadata(link: ResourceLink, stats: Stats):
  Promise<RepresentationMetadata> {
    const metadata = await this.getBaseMetadata(link, stats, false);
    // If the resource is using an unsupported contentType, the original contentType was written to the metadata file.
    // As a result, we should only set the contentType derived from the file path,
    // when no previous metadata entry for contentType is present.
    if (typeof metadata.contentType === 'undefined') {
      metadata.set(CONTENT_TYPE_TERM, link.contentType);
    }
    return metadata;
  }

  /**
   * Reads and generates all metadata relevant for the given directory,
   * ingesting it into a RepresentationMetadata object.
   *
   * @param link - Path related metadata.
   * @param stats - Stats object of the corresponding directory.
   */
  private async getDirectoryMetadata(link: ResourceLink, stats: Stats):
  Promise<RepresentationMetadata> {
    return this.getBaseMetadata(link, stats, true);
  }

  /**
   * Writes the metadata of the resource to a meta file.
   *
   * @param link - Path related metadata of the resource.
   * @param metadata - Metadata to write.
   *
   * @returns True if data was written to a file.
   */
  protected async writeMetadataFile(link: ResourceLink, metadata: RepresentationMetadata): Promise<boolean> {
    // These are stored by file system conventions
    metadata.remove(RDF.terms.type, LDP.terms.Resource);
    metadata.remove(RDF.terms.type, LDP.terms.Container);
    metadata.remove(RDF.terms.type, LDP.terms.BasicContainer);
    metadata.removeAll(DC.terms.modified);
    // When writing metadata for a document, only remove the content-type when dealing with a supported media type.
    // A media type is supported if the FileIdentifierMapper can correctly store it.
    // This allows restoring the appropriate content-type on data read (see getFileMetadata).
    if (isContainerPath(link.filePath) || typeof link.contentType !== 'undefined') {
      metadata.removeAll(CONTENT_TYPE_TERM);
    }
    const quads = metadata.quads();
    const metadataLink = await this.resourceMapper.mapUrlToFilePath(link.identifier, true);
    let wroteMetadata: boolean;

    // Write metadata to file if there are quads remaining
    if (quads.length > 0) {
      // Determine required content-type based on mapper
      const serializedMetadata = serializeQuads(quads, metadataLink.contentType);
      await this.writeDataFile(metadataLink.filePath, serializedMetadata);
      wroteMetadata = true;

    // Delete (potentially) existing metadata file if no metadata needs to be stored
    } else {
      await remove(metadataLink.filePath);
      wroteMetadata = false;
    }
    return wroteMetadata;
  }

  /**
   * Generates metadata relevant for any resources stored by this accessor.
   *
   * @param link - Path related metadata.
   * @param stats - Stats objects of the corresponding directory.
   * @param isContainer - If the path points to a container (directory) or not.
   */
  private async getBaseMetadata(link: ResourceLink, stats: Stats, isContainer: boolean):
  Promise<RepresentationMetadata> {
    const metadata = await this.getRawMetadata(link.identifier);
    addResourceMetadata(metadata, isContainer);
    this.addPosixMetadata(metadata, stats);
    return metadata;
  }

  /**
   * Reads the metadata from the corresponding metadata file.
   * Returns an empty array if there is no metadata file.
   *
   * @param identifier - Identifier of the resource (not the metadata!).
   */
  private async getRawMetadata(identifier: ResourceIdentifier): Promise<RepresentationMetadata> {
    try {
      const metadataLink = await this.resourceMapper.mapUrlToFilePath(identifier, true);

      // Check if the metadata file exists first
      const stats = await lstat(metadataLink.filePath);

      const readMetadataStream = guardStream(createReadStream(metadataLink.filePath));
      const quads = await parseQuads(
        readMetadataStream,
        { format: metadataLink.contentType, baseIRI: identifier.path },
      );
      const metadata = new RepresentationMetadata(identifier).addQuads(quads);

      // Already add modified date of metadata.
      // Final modified date should be max of data and metadata.
      updateModifiedDate(metadata, stats.mtime);

      return metadata;
    } catch (error: unknown) {
      // Metadata file doesn't exist so return empty metadata.
      if (!isSystemError(error) || error.code !== 'ENOENT') {
        throw error;
      }
      return new RepresentationMetadata(identifier);
    }
  }

  /**
   * Generate metadata for all children in a container.
   *
   * @param link - Path related metadata.
   */
  private async* getChildMetadata(link: ResourceLink): AsyncIterableIterator<RepresentationMetadata> {
    const dir = await opendir(link.filePath);

    // For every child in the container we want to generate specific metadata
    for await (const entry of dir) {
      // Obtain details of the entry, resolving any symbolic links
      const childPath = joinFilePath(link.filePath, entry.name);
      let childStats;
      try {
        childStats = await this.getStats(childPath);
      } catch {
        // Skip this entry if details could not be retrieved (e.g., bad symbolic link)
        continue;
      }

      // Ignore non-file/directory entries in the folder
      if (!childStats.isFile() && !childStats.isDirectory()) {
        continue;
      }

      // Generate the URI corresponding to the child resource
      const childLink = await this.resourceMapper.mapFilePathToUrl(childPath, childStats.isDirectory());

      // Hide metadata files
      if (childLink.isMetadata) {
        continue;
      }

      // Generate metadata of this specific child as described in
      // https://solidproject.org/TR/2021/protocol-20211217#contained-resource-metadata
      const metadata = new RepresentationMetadata(childLink.identifier);
      addResourceMetadata(metadata, childStats.isDirectory());
      this.addPosixMetadata(metadata, childStats);
      // Containers will not have a content-type
      const { contentType, identifier } = childLink;
      if (contentType) {
        // Make sure we don't generate invalid URIs
        try {
          const { value } = parseContentType(contentType);
          metadata.add(RDF.terms.type, toNamedTerm(`${IANA.namespace}${value}#Resource`));
        } catch {
          this.logger.warn(`Detected an invalid content-type "${contentType}" for ${identifier.path}`);
        }
      }

      yield metadata;
    }
  }

  /**
   * Helper function to add file system related metadata.
   *
   * @param metadata - metadata object to add to
   * @param stats - Stats of the file/directory corresponding to the resource.
   */
  private addPosixMetadata(metadata: RepresentationMetadata, stats: Stats): void {
    // Make sure the last modified date is the max of data and metadata modified date
    const modified = new Date(metadata.get(DC.terms.modified)?.value ?? 0);
    if (modified < stats.mtime) {
      updateModifiedDate(metadata, stats.mtime);
    }
    metadata.add(
      POSIX.terms.mtime,
      toLiteral(Math.floor(stats.mtime.getTime() / 1000), XSD.terms.integer),
      SOLID_META.terms.ResponseMetadata,
    );
    if (!stats.isDirectory()) {
      metadata.add(POSIX.terms.size, toLiteral(stats.size, XSD.terms.integer), SOLID_META.terms.ResponseMetadata);
    }
  }

  /**
   * Verifies if there already is a file corresponding to the given resource.
   * If yes, that file is removed if it does not match the path given in the input ResourceLink.
   * This can happen if the content-type differs from the one that was stored.
   *
   * @param link - ResourceLink corresponding to the new resource data.
   */
  protected async verifyExistingExtension(link: ResourceLink): Promise<void> {
    // Delete the old file with the (now) wrong extension
    const oldLink = await this.resourceMapper.mapUrlToFilePath(link.identifier, false);
    if (oldLink.filePath !== link.filePath) {
      await remove(oldLink.filePath);
    }
  }

  /**
   * Helper function without extra validation checking to create a data file.
   *
   * @param path - The filepath of the file to be created.
   * @param data - The data to be put in the file.
   */
  protected async writeDataFile(path: string, data: Readable): Promise<void> {
    return new Promise((resolve, reject): void => {
      const writeStream = createWriteStream(path);
      data.pipe(writeStream);
      data.on('error', (error): void => {
        reject(error);
        writeStream.end();
      });

      writeStream.on('error', reject);
      writeStream.on('finish', resolve);
    });
  }
}<|MERGE_RESOLUTION|>--- conflicted
+++ resolved
@@ -1,11 +1,7 @@
 import type { Readable } from 'node:stream';
 import type { Stats } from 'fs-extra';
 import { createReadStream, createWriteStream, ensureDir, lstat, opendir, remove, stat } from 'fs-extra';
-<<<<<<< HEAD
-import type { Quad } from '@rdfjs/types';
 import { getLoggerFor } from 'global-logger-factory';
-=======
->>>>>>> ca89c10d
 import type { Representation } from '../../http/representation/Representation';
 import { RepresentationMetadata } from '../../http/representation/RepresentationMetadata';
 import type { ResourceIdentifier } from '../../http/representation/ResourceIdentifier';
