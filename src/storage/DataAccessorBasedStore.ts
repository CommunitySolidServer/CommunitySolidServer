import arrayifyStream from 'arrayify-stream';
import { DataFactory } from 'n3';
import type { NamedNode, Quad, Term } from 'rdf-js';
import { v4 as uuid } from 'uuid';
import type { AuxiliaryStrategy } from '../http/auxiliary/AuxiliaryStrategy';
import { BasicRepresentation } from '../http/representation/BasicRepresentation';
import type { Patch } from '../http/representation/Patch';
import type { Representation } from '../http/representation/Representation';
import { RepresentationMetadata } from '../http/representation/RepresentationMetadata';
import type { ResourceIdentifier } from '../http/representation/ResourceIdentifier';
import { getLoggerFor } from '../logging/LogUtil';
import { INTERNAL_QUADS, TEXT_TURTLE } from '../util/ContentTypes';
import { BadRequestHttpError } from '../util/errors/BadRequestHttpError';
import { ConflictHttpError } from '../util/errors/ConflictHttpError';
import { createErrorMessage } from '../util/errors/ErrorUtil';
import { ForbiddenHttpError } from '../util/errors/ForbiddenHttpError';
import { MethodNotAllowedHttpError } from '../util/errors/MethodNotAllowedHttpError';
import { NotFoundHttpError } from '../util/errors/NotFoundHttpError';
import { NotImplementedHttpError } from '../util/errors/NotImplementedHttpError';
import { PreconditionFailedHttpError } from '../util/errors/PreconditionFailedHttpError';
import type { IdentifierStrategy } from '../util/identifiers/IdentifierStrategy';
import {
  ensureTrailingSlash,
  isContainerIdentifier,
  isContainerPath,
  trimTrailingSlashes,
  toCanonicalUriPath,
} from '../util/PathUtil';
import { serializeQuads } from '../util/QuadUtil';
import { addResourceMetadata, updateModifiedDate } from '../util/ResourceUtil';
import {
  DC,
  SOLID_HTTP,
  LDP,
  POSIX,
  PIM,
  RDF,
  XSD,
  SOLID_META,
  PREFERRED_PREFIX_TERM,
  CONTENT_TYPE_TERM,
} from '../util/Vocabularies';
import type { DataAccessor } from './accessors/DataAccessor';
import type { Conditions } from './Conditions';
import type { RepresentationConverter } from './conversion/RepresentationConverter';
import type { ResourceStore } from './ResourceStore';

export interface DataAccessorBasedStoreArgs {
  /**
   * The Data Accessor that is being used to store the data.
   */
  accessor: DataAccessor;
  /**
   * The strategy to handle the behaviour of container identifiers.
   */
  identifierStrategy: IdentifierStrategy;
  /**
   * The strategy to handle all auxiliary resources.
   */
  auxiliaryStrategy: AuxiliaryStrategy;
  /**
   * The strategy to handle metadata resources.
   */
  metadataStrategy: AuxiliaryStrategy;
  /**
   * The converter that is being used for conversion of the representation data
   */
  converter: RepresentationConverter;
}

/**
 * ResourceStore which uses a DataAccessor for backend access.
 *
 * The DataAccessor interface provides elementary store operations such as read and write.
 * This DataAccessorBasedStore uses those elementary store operations
 * to implement the more high-level ResourceStore contact, abstracting all common functionality
 * such that new stores can be added by implementing the more simple DataAccessor contract.
 * DataAccessorBasedStore thereby provides behaviours for reuse across different stores, such as:
 *  * Converting container metadata to data
 *  * Converting slug to URI
 *  * Checking if addResource target is a container
 *  * Checking if no containment triples are written to a container
 *  * etc.
 *
 * Currently "metadata" is seen as something that is not directly accessible.
 * That means that a consumer can't write directly to the metadata of a resource, only indirectly through headers.
 * (Except for containers where data and metadata overlap).
 *
 * The one thing this store does not take care of (yet?) are containment triples for containers
 *
 * Work has been done to minimize the number of required calls to the DataAccessor,
 * but the main disadvantage is that sometimes multiple calls are required where a specific store might only need one.
 */
export class DataAccessorBasedStore implements ResourceStore {
  protected readonly logger = getLoggerFor(this);

  private readonly accessor!: DataAccessor;
  private readonly identifierStrategy!: IdentifierStrategy;
  private readonly auxiliaryStrategy!: AuxiliaryStrategy;
  private readonly metadataStrategy!: AuxiliaryStrategy;
  private readonly converter!: RepresentationConverter;

  public constructor(args: DataAccessorBasedStoreArgs) {
    Object.assign(this, args);
  }

  public async hasResource(identifier: ResourceIdentifier): Promise<boolean> {
    try {
      this.validateIdentifier(identifier);
      if (this.metadataStrategy.isAuxiliaryIdentifier(identifier)) {
        identifier = this.metadataStrategy.getSubjectIdentifier(identifier);
      }
      await this.accessor.getMetadata(identifier);
      return true;
    } catch (error: unknown) {
      if (NotFoundHttpError.isInstance(error)) {
        return false;
      }
      throw error;
    }
  }

  public async getRepresentation(identifier: ResourceIdentifier): Promise<Representation> {
    this.validateIdentifier(identifier);

    if (this.metadataStrategy.isAuxiliaryIdentifier(identifier)) {
      const subjectIdentifier = this.metadataStrategy.getSubjectIdentifier(identifier);
      const metadata = await this.accessor.getMetadata(subjectIdentifier);
      if (isContainerPath(metadata.identifier.value)) {
        // Add containment triples of non-auxiliary resources
        for await (const child of this.accessor.getChildren(subjectIdentifier)) {
          if (!this.auxiliaryStrategy.isAuxiliaryIdentifier({ path: child.identifier.value })) {
            metadata.add(LDP.terms.contains, child.identifier as NamedNode);
          }
        }
      }
      this.removeResponseMetadata(metadata);
      const serialized = serializeQuads(metadata.quads(null, null, null, null), TEXT_TURTLE);
      return new BasicRepresentation(serialized, TEXT_TURTLE);
    }
    // In the future we want to use getNormalizedMetadata and redirect in case the identifier differs
    const metadata = await this.accessor.getMetadata(identifier);
    let representation: Representation;

    // Potentially add auxiliary related metadata
    // Solid, §4.3: "Clients can discover auxiliary resources associated with a subject resource by making an HTTP HEAD
    // or GET request on the target URL, and checking the HTTP Link header with the rel parameter"
    // https://solid.github.io/specification/protocol#auxiliary-resources
    await this.auxiliaryStrategy.addMetadata(metadata);

    if (isContainerPath(metadata.identifier.value)) {
      // Add containment triples of non-auxiliary resources
      for await (const child of this.accessor.getChildren(identifier)) {
        if (!this.auxiliaryStrategy.isAuxiliaryIdentifier({ path: child.identifier.value })) {
          metadata.addQuads(child.quads());
          metadata.add(LDP.terms.contains, child.identifier as NamedNode, SOLID_META.terms.ResponseMetadata);
        }
      }

      // Generate a container representation from the metadata
      // All triples should be in the same graph for the data representation
      const data = metadata.quads().map((triple): Quad => {
        if (triple.graph.termType === 'DefaultGraph') {
          return triple;
        }
        return DataFactory.quad(triple.subject, triple.predicate, triple.object);
      });

      metadata.addQuad(DC.terms.namespace, PREFERRED_PREFIX_TERM, 'dc', SOLID_META.terms.ResponseMetadata);
      metadata.addQuad(LDP.terms.namespace, PREFERRED_PREFIX_TERM, 'ldp', SOLID_META.terms.ResponseMetadata);
      metadata.addQuad(POSIX.terms.namespace, PREFERRED_PREFIX_TERM, 'posix', SOLID_META.terms.ResponseMetadata);
      metadata.addQuad(XSD.terms.namespace, PREFERRED_PREFIX_TERM, 'xsd', SOLID_META.terms.ResponseMetadata);
      representation = new BasicRepresentation(data, metadata, INTERNAL_QUADS);
    } else {
      // Retrieve a document representation from the accessor
      representation = new BasicRepresentation(await this.accessor.getData(identifier), metadata);
    }
    return representation;
  }

  public async addResource(container: ResourceIdentifier, representation: Representation, conditions?: Conditions):
  Promise<ResourceIdentifier> {
    this.validateIdentifier(container);

    const parentMetadata = await this.getSafeNormalizedMetadata(container);

    // Solid, §5.3: "When a POST method request targets a resource without an existing representation,
    // the server MUST respond with the 404 status code."
    // https://solid.github.io/specification/protocol#writing-resources
    if (!parentMetadata) {
      throw new NotFoundHttpError();
    }

    // Not using `container` since `getSafeNormalizedMetadata` might return metadata for a different identifier.
    // Solid, §5: "Servers MUST respond with the 405 status code to requests using HTTP methods
    // that are not supported by the target resource."
    // https://solid.github.io/specification/protocol#reading-writing-resources
    if (!isContainerPath(parentMetadata.identifier.value)) {
      throw new MethodNotAllowedHttpError([ 'POST' ], 'The given path is not a container.');
    }

    this.validateConditions(conditions, parentMetadata);

    // Solid, §5.1: "Servers MAY allow clients to suggest the URI of a resource created through POST,
    // using the HTTP Slug header as defined in [RFC5023].
    // Clients who want the server to assign a URI of a resource, MUST use the POST request."
    // https://solid.github.io/specification/protocol#resource-type-heuristics
    const newID = await this.createSafeUri(container, representation.metadata);
    const isContainer = isContainerIdentifier(newID);

    // Ensure the representation is supported by the accessor
    // Containers are not checked because uploaded representations are treated as metadata
    if (!isContainer) {
      await this.accessor.canHandle(representation);
    }

    // Write the data. New containers should never be made for a POST request.
    await this.writeData(newID, representation, isContainer, false, false);

    return newID;
  }

  public async setRepresentation(identifier: ResourceIdentifier, representation: Representation,
    conditions?: Conditions): Promise<ResourceIdentifier[]> {
    this.validateIdentifier(identifier);

    // Check if the resource already exists
    const oldMetadata = await this.getSafeNormalizedMetadata(identifier);

    // Might want to redirect in the future.
    // See #480
    // Solid, §3.1: "If two URIs differ only in the trailing slash, and the server has associated a resource with
    // one of them, then the other URI MUST NOT correspond to another resource. Instead, the server MAY respond to
    // requests for the latter URI with a 301 redirect to the former."
    // https://solid.github.io/specification/protocol#uri-slash-semantics
    if (oldMetadata && oldMetadata.identifier.value !== identifier.path) {
      throw new ConflictHttpError(`${identifier.path} conflicts with existing path ${oldMetadata.identifier.value}`);
    }

    // Solid, §3.1: "Paths ending with a slash denote a container resource."
    // https://solid.github.io/specification/protocol#uri-slash-semantics
    const isContainer = isContainerIdentifier(identifier);
    if (!isContainer && this.isContainerType(representation.metadata)) {
      throw new BadRequestHttpError('Containers should have a `/` at the end of their path, resources should not.');
    }

    if (this.metadataStrategy.isAuxiliaryIdentifier(identifier)) {
      return await this.writeMetadata(identifier, representation);
    }
    // Ensure the representation is supported by the accessor
    // Containers are not checked because uploaded representations are treated as metadata
    if (!isContainer) {
      await this.accessor.canHandle(representation);
    }

    this.validateConditions(conditions, oldMetadata);

    // Potentially have to create containers if it didn't exist yet
    return this.writeData(identifier, representation, isContainer, !oldMetadata, Boolean(oldMetadata));
  }

  public async modifyResource(identifier: ResourceIdentifier, patch: Patch,
    conditions?: Conditions): Promise<ResourceIdentifier[]> {
    if (conditions) {
      let metadata: RepresentationMetadata | undefined;
      try {
        metadata = await this.accessor.getMetadata(identifier);
      } catch (error: unknown) {
        if (!NotFoundHttpError.isInstance(error)) {
          throw error;
        }
      }

      this.validateConditions(conditions, metadata);
    }

    throw new NotImplementedHttpError('Patches are not supported by the default store.');
  }

  public async deleteResource(identifier: ResourceIdentifier, conditions?: Conditions): Promise<ResourceIdentifier[]> {
    this.validateIdentifier(identifier);

    // https://github.com/CommunitySolidServer/CommunitySolidServer/issues/1027#issuecomment-988664970
    // DELETE is not allowed on metadata
    if (this.metadataStrategy.isAuxiliaryIdentifier(identifier)) {
      throw new ConflictHttpError('Not allowed to delete metadata resources directly.');
    }

    const metadata = await this.accessor.getMetadata(identifier);
    // Solid, §5.4: "When a DELETE request targets storage’s root container or its associated ACL resource,
    // the server MUST respond with the 405 status code."
    // https://solid.github.io/specification/protocol#deleting-resources
    if (this.isRootStorage(metadata)) {
      throw new MethodNotAllowedHttpError([ 'DELETE' ], 'Cannot delete a root storage container.');
    }
    if (this.auxiliaryStrategy.isAuxiliaryIdentifier(identifier) &&
      this.auxiliaryStrategy.isRequiredInRoot(identifier)) {
      const subjectIdentifier = this.auxiliaryStrategy.getSubjectIdentifier(identifier);
      const parentMetadata = await this.accessor.getMetadata(subjectIdentifier);
      if (this.isRootStorage(parentMetadata)) {
        throw new MethodNotAllowedHttpError([ 'DELETE' ],
          `Cannot delete ${identifier.path} from a root storage container.`);
      }
    }

    // Solid, §5.4: "When a DELETE request is made to a container, the server MUST delete the container
    // if it contains no resources. If the container contains resources,
    // the server MUST respond with the 409 status code and response body describing the error."
    // https://solid.github.io/specification/protocol#deleting-resources
    // Auxiliary resources are not counted when deleting a container since they will also be deleted.
    if (isContainerIdentifier(identifier) && await this.hasProperChildren(identifier)) {
      throw new ConflictHttpError('Can only delete empty containers.');
    }

    this.validateConditions(conditions, metadata);

    // Solid, §5.4: "When a contained resource is deleted,
    // the server MUST also delete the associated auxiliary resources"
    // https://solid.github.io/specification/protocol#deleting-resources
    const deleted = [ identifier ];
    if (!this.auxiliaryStrategy.isAuxiliaryIdentifier(identifier)) {
      const auxiliaries = this.auxiliaryStrategy.getAuxiliaryIdentifiers(identifier);
      deleted.push(...await this.safelyDeleteAuxiliaryResources(auxiliaries));
    }

    if (!this.identifierStrategy.isRootContainer(identifier)) {
      const container = this.identifierStrategy.getParentContainer(identifier);
      deleted.push(container);

      // Update modified date of parent
      await this.updateContainerModifiedDate(container);
    }

    await this.accessor.deleteResource(identifier);
    return deleted;
  }

  /**
   * Verify if the given identifier matches the stored base.
   */
  protected validateIdentifier(identifier: ResourceIdentifier): void {
    if (!this.identifierStrategy.supportsIdentifier(identifier)) {
      throw new NotFoundHttpError();
    }
  }

  /**
   * Verify if the given metadata matches the conditions.
   */
  protected validateConditions(conditions?: Conditions, metadata?: RepresentationMetadata): void {
    // The 412 (Precondition Failed) status code indicates
    // that one or more conditions given in the request header fields evaluated to false when tested on the server.
    if (conditions && !conditions.matchesMetadata(metadata)) {
      throw new PreconditionFailedHttpError();
    }
  }

  /**
   * Returns the metadata matching the identifier, ignoring the presence of a trailing slash or not.
   *
   * Solid, §3.1: "If two URIs differ only in the trailing slash,
   * and the server has associated a resource with one of them,
   * then the other URI MUST NOT correspond to another resource."
   * https://solid.github.io/specification/protocol#uri-slash-semantics
   *
   * First the identifier gets requested and if no result is found
   * the identifier with differing trailing slash is requested.
   * @param identifier - Identifier that needs to be checked.
   */
  protected async getNormalizedMetadata(identifier: ResourceIdentifier): Promise<RepresentationMetadata> {
    const hasSlash = isContainerIdentifier(identifier);
    try {
      return await this.accessor.getMetadata(identifier);
    } catch (error: unknown) {
      if (NotFoundHttpError.isInstance(error)) {
        const otherIdentifier =
          { path: hasSlash ? trimTrailingSlashes(identifier.path) : ensureTrailingSlash(identifier.path) };

        // Only try to access other identifier if it is valid in the scope of the DataAccessor
        this.validateIdentifier(otherIdentifier);
        return this.accessor.getMetadata(otherIdentifier);
      }
      throw error;
    }
  }

  /**
   * Returns the result of `getNormalizedMetadata` or undefined if a 404 error is thrown.
   */
  protected async getSafeNormalizedMetadata(identifier: ResourceIdentifier):
  Promise<RepresentationMetadata | undefined> {
    try {
      return await this.getNormalizedMetadata(identifier);
    } catch (error: unknown) {
      if (!NotFoundHttpError.isInstance(error)) {
        throw error;
      }
    }
  }

  /**
   * Write the given metadata resource to the DataAccessor.
   * @param identifier - Identifier of the resource.
   * @param representation - Corresponding Representation.
   *
   * @returns Identifiers of resources that were possibly modified.
   */
  protected async writeMetadata(identifier: ResourceIdentifier, representation: Representation):
  Promise<ResourceIdentifier[]> {
    const subjectIdentifier = this.metadataStrategy.getSubjectIdentifier(identifier);

    // Cannot create metadata without a corresponding resource
    if (!await this.hasResource(subjectIdentifier)) {
      throw new ConflictHttpError('Metadata resources can not be created directly.');
    }

    // https://github.com/CommunitySolidServer/CommunitySolidServer/issues/1027#issuecomment-988664970
    // It must not be possible to create .meta.meta resources
    if (this.metadataStrategy.isAuxiliaryIdentifier(subjectIdentifier)) {
      throw new ConflictHttpError(
        'Not allowed to create metadata resources on a metadata resource.',
      );
    }

    const metadata = new RepresentationMetadata(subjectIdentifier);
    let rdf = representation;
    if (representation.metadata.contentType && representation.metadata.contentType !== INTERNAL_QUADS) {
      rdf = await this.converter.handleSafe({
        identifier,
        representation,
        preferences: { type: { [INTERNAL_QUADS]: 1 }},
      });
    }

    const quads = await arrayifyStream(rdf.data);
    metadata.addQuads(quads);
    await this.accessor.writeMetadata(subjectIdentifier, metadata);
    return [ identifier ];
  }

  /**
   * Write the given resource to the DataAccessor. Metadata will be updated with necessary triples.
   * In case of containers `handleContainerData` will be used to verify the data.
   * @param identifier - Identifier of the resource.
   * @param representation - Corresponding Representation.
   * @param isContainer - Is the incoming resource a container?
   * @param createContainers - Should parent containers (potentially) be created?
   * @param exists - If the resource already exists.
   *
   * @returns Identifiers of resources that were possibly modified.
   */
  protected async writeData(identifier: ResourceIdentifier, representation: Representation, isContainer: boolean,
    createContainers: boolean, exists: boolean): Promise<ResourceIdentifier[]> {
    // Make sure the metadata has the correct identifier and correct type quads
    // Need to do this before handling container data to have the correct identifier
    representation.metadata.identifier = DataFactory.namedNode(identifier.path);
    addResourceMetadata(representation.metadata, isContainer);

    // Validate container data
    if (isContainer) {
      await this.handleContainerData(representation);
    }

    // Validate auxiliary data
    if (this.auxiliaryStrategy.isAuxiliaryIdentifier(identifier)) {
      await this.auxiliaryStrategy.validate(representation);
    }

    // Add date modified metadata
    updateModifiedDate(representation.metadata);

    // Root container should not have a parent container
    // Solid, §5.3: "Servers MUST create intermediate containers and include corresponding containment triples
    // in container representations derived from the URI path component of PUT and PATCH requests."
    // https://solid.github.io/specification/protocol#writing-resources
    const modified = [];
    if (!this.identifierStrategy.isRootContainer(identifier) && !exists) {
      const container = this.identifierStrategy.getParentContainer(identifier);
      if (!createContainers) {
        modified.push(container);
      } else {
        const created = await this.createRecursiveContainers(container);
        modified.push(...created.length === 0 ? [ container ] : created);
      }

      // Parent container is also modified
      await this.updateContainerModifiedDate(container);
    }

    // Remove all generated metadata to prevent it from being stored permanently
    this.removeResponseMetadata(representation.metadata);

    await (isContainer ?
      this.accessor.writeContainer(identifier, representation.metadata) :
      this.accessor.writeDocument(identifier, representation.data, representation.metadata));

    return [ ...modified, identifier ];
  }

  /**
   * Warns when the representation has data and removes the content-type from the metadata.
   *
   * @param representation - Container representation.
   */
  protected async handleContainerData(representation: Representation): Promise<void> {
    // https://github.com/CommunitySolidServer/CommunitySolidServer/issues/1027#issuecomment-1022214820
    // Make it not possible via PUT to add metadata during the creation of a container
    // Thus the contents are ignored and a warning is sent
    if (!representation.isEmpty) {
      this.logger.warn('The contents of the body are ignored for the creation of the ldp:container.');
    }

    // Input content type doesn't matter anymore
<<<<<<< HEAD
    representation.metadata.removeAll(CONTENT_TYPE);
=======
    representation.metadata.removeAll(CONTENT_TYPE_TERM);

    // Container data is stored in the metadata
    representation.metadata.addQuads(quads);
>>>>>>> c0bc1501
  }

  /**
   * Removes all generated data from metadata to prevent it from being stored permanently.
   */
  protected removeResponseMetadata(metadata: RepresentationMetadata): void {
    metadata.removeQuads(
      metadata.quads(null, null, null, SOLID_META.terms.ResponseMetadata),
    );
  }

  /**
   * Updates the last modified date of the given container
   */
  protected async updateContainerModifiedDate(container: ResourceIdentifier): Promise<void> {
    const parentMetadata = await this.accessor.getMetadata(container);
    updateModifiedDate(parentMetadata);
    this.removeResponseMetadata(parentMetadata);
    await this.accessor.writeContainer(container, parentMetadata);
  }

  /**
   * Generates a new URI for a resource in the given container, potentially using the given slug.
   *
   * Solid, §5.3: "Servers MUST allow creating new resources with a POST request to URI path ending `/`.
   * Servers MUST create a resource with URI path ending `/{id}` in container `/`.
   * Servers MUST create a container with URI path ending `/{id}/` in container `/` for requests
   * including the HTTP Link header with rel="type" targeting a valid LDP container type."
   * https://solid.github.io/specification/protocol#writing-resources
   *
   * @param container - Parent container of the new URI.
   * @param isContainer - Does the new URI represent a container?
   * @param slug - Slug to use for the new URI.
   */
  protected createURI(container: ResourceIdentifier, isContainer: boolean, slug?: string): ResourceIdentifier {
    this.validateSlug(isContainer, slug);
    const base = ensureTrailingSlash(container.path);
    const name = (slug && this.cleanSlug(slug)) ?? uuid();
    const suffix = isContainer ? '/' : '';
    return { path: `${base}${name}${suffix}` };
  }

  /**
   * Validates if the slug and headers are valid.
   * Errors if slug exists, ends on slash, but ContainerType Link header is NOT present
   * @param isContainer - Is the slug supposed to represent a container?
   * @param slug - Is the requested slug (if any).
   */
  protected validateSlug(isContainer: boolean, slug?: string): void {
    if (slug && isContainerPath(slug) && !isContainer) {
      throw new BadRequestHttpError('Only slugs used to create containers can end with a `/`.');
    }
  }

  /**
   * Clean http Slug to be compatible with the server. Makes sure there are no unwanted characters
   * e.g.: cleanslug('&%26') returns '%26%26'
   * @param slug - the slug to clean
   */
  protected cleanSlug(slug: string): string {
    if (/\/[^/]/u.test(slug)) {
      throw new BadRequestHttpError('Slugs should not contain slashes');
    }
    return toCanonicalUriPath(trimTrailingSlashes(slug));
  }

  /**
   * Generate a valid URI to store a new Resource in the given container.
   * URI will be based on the slug header if there is one and is guaranteed to not exist yet.
   *
   * @param container - Identifier of the target container.
   * @param metadata - Metadata of the new resource.
   */
  protected async createSafeUri(container: ResourceIdentifier, metadata: RepresentationMetadata):
  Promise<ResourceIdentifier> {
    // Get all values needed for naming the resource
    const isContainer = this.isContainerType(metadata);
    const slug = metadata.get(SOLID_HTTP.terms.slug)?.value;
    metadata.removeAll(SOLID_HTTP.terms.slug);

    let newID: ResourceIdentifier = this.createURI(container, isContainer, slug);

    // Solid, §5.3: "When a POST method request with the Slug header targets an auxiliary resource,
    // the server MUST respond with the 403 status code and response body describing the error."
    // https://solid.github.io/specification/protocol#writing-resources
    if (this.auxiliaryStrategy.isAuxiliaryIdentifier(newID)) {
      throw new ForbiddenHttpError('Slug bodies that would result in an auxiliary resource are forbidden');
    }

    // Make sure we don't already have a resource with this exact name (or with differing trailing slash)
    const withSlash = { path: ensureTrailingSlash(newID.path) };
    const withoutSlash = { path: trimTrailingSlashes(newID.path) };
    if (await this.hasResource(withSlash) || await this.hasResource(withoutSlash)) {
      newID = this.createURI(container, isContainer);
    }

    return newID;
  }

  /**
   * Checks if the given metadata represents a (potential) container,
   * based on the metadata.
   * @param metadata - Metadata of the (new) resource.
   */
  protected isContainerType(metadata: RepresentationMetadata): boolean {
    return this.hasContainerType(metadata.getAll(RDF.terms.type));
  }

  /**
   * Checks in a list of types if any of them match a Container type.
   */
  protected hasContainerType(rdfTypes: Term[]): boolean {
    return rdfTypes.some((type): boolean => type.value === LDP.Container || type.value === LDP.BasicContainer);
  }

  /**
   * Verifies if this is the metadata of a root storage container.
   */
  protected isRootStorage(metadata: RepresentationMetadata): boolean {
    return metadata.getAll(RDF.terms.type).some((term): boolean => term.value === PIM.Storage);
  }

  /**
   * Checks if the given container has any non-auxiliary resources.
   */
  protected async hasProperChildren(container: ResourceIdentifier): Promise<boolean> {
    for await (const child of this.accessor.getChildren(container)) {
      if (!this.auxiliaryStrategy.isAuxiliaryIdentifier({ path: child.identifier.value })) {
        return true;
      }
    }
    return false;
  }

  /**
   * Deletes the given array of auxiliary identifiers.
   * Does not throw an error if something goes wrong.
   */
  protected async safelyDeleteAuxiliaryResources(identifiers: ResourceIdentifier[]): Promise<ResourceIdentifier[]> {
    const deleted: ResourceIdentifier[] = [];
    await Promise.all(identifiers.map(async(identifier): Promise<void> => {
      try {
        await this.accessor.deleteResource(identifier);
        deleted.push(identifier);
      } catch (error: unknown) {
        if (!NotFoundHttpError.isInstance(error)) {
          this.logger.error(`Error deleting auxiliary resource ${identifier.path}: ${createErrorMessage(error)}`);
        }
      }
    }));
    return deleted;
  }

  /**
   * Create containers starting from the root until the given identifier corresponds to an existing container.
   * Will throw errors if the identifier of the last existing "container" corresponds to an existing document.
   * @param container - Identifier of the container which will need to exist.
   */
  protected async createRecursiveContainers(container: ResourceIdentifier): Promise<ResourceIdentifier[]> {
    // Verify whether the container already exists
    try {
      const metadata = await this.getNormalizedMetadata(container);
      // See #480
      // Solid, §3.1: "If two URIs differ only in the trailing slash, and the server has associated a resource with
      // one of them, then the other URI MUST NOT correspond to another resource. Instead, the server MAY respond to
      // requests for the latter URI with a 301 redirect to the former."
      // https://solid.github.io/specification/protocol#uri-slash-semantics
      if (!isContainerPath(metadata.identifier.value)) {
        throw new ForbiddenHttpError(`Creating container ${container.path} conflicts with an existing resource.`);
      }
      return [];
    } catch (error: unknown) {
      if (!NotFoundHttpError.isInstance(error)) {
        throw error;
      }
    }

    // Create the container, starting with its parent
    const ancestors = this.identifierStrategy.isRootContainer(container) ?
      [] :
      await this.createRecursiveContainers(this.identifierStrategy.getParentContainer(container));
    await this.writeData(container, new BasicRepresentation([], container), true, false, false);
    return [ ...ancestors, container ];
  }
}<|MERGE_RESOLUTION|>--- conflicted
+++ resolved
@@ -511,14 +511,7 @@
     }
 
     // Input content type doesn't matter anymore
-<<<<<<< HEAD
-    representation.metadata.removeAll(CONTENT_TYPE);
-=======
     representation.metadata.removeAll(CONTENT_TYPE_TERM);
-
-    // Container data is stored in the metadata
-    representation.metadata.addQuads(quads);
->>>>>>> c0bc1501
   }
 
   /**
