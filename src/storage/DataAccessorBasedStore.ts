import arrayifyStream from 'arrayify-stream';
import { DataFactory } from 'n3';
import type { NamedNode, Term } from 'rdf-js';
import { v4 as uuid } from 'uuid';
import type { AuxiliaryStrategy } from '../http/auxiliary/AuxiliaryStrategy';
import { BasicRepresentation } from '../http/representation/BasicRepresentation';
import type { Patch } from '../http/representation/Patch';
import type { Representation } from '../http/representation/Representation';
import { RepresentationMetadata } from '../http/representation/RepresentationMetadata';
import type { ResourceIdentifier } from '../http/representation/ResourceIdentifier';
import { getLoggerFor } from '../logging/LogUtil';
import { INTERNAL_QUADS } from '../util/ContentTypes';
import { BadRequestHttpError } from '../util/errors/BadRequestHttpError';
import { ConflictHttpError } from '../util/errors/ConflictHttpError';
import { createErrorMessage } from '../util/errors/ErrorUtil';
import { ForbiddenHttpError } from '../util/errors/ForbiddenHttpError';
import { MethodNotAllowedHttpError } from '../util/errors/MethodNotAllowedHttpError';
import { NotFoundHttpError } from '../util/errors/NotFoundHttpError';
import { NotImplementedHttpError } from '../util/errors/NotImplementedHttpError';
import { PreconditionFailedHttpError } from '../util/errors/PreconditionFailedHttpError';
import type { IdentifierStrategy } from '../util/identifiers/IdentifierStrategy';
import { concat } from '../util/IterableUtil';
import { IdentifierMap } from '../util/map/IdentifierMap';
import {
  ensureTrailingSlash,
  isContainerIdentifier,
  isContainerPath,
  trimTrailingSlashes,
  toCanonicalUriPath,
} from '../util/PathUtil';
import { addResourceMetadata, updateModifiedDate } from '../util/ResourceUtil';
import {
  DC,
  SOLID_HTTP,
  LDP,
  POSIX,
  PIM,
  RDF,
  XSD,
  SOLID_META,
  PREFERRED_PREFIX_TERM,
  CONTENT_TYPE_TERM,
  SOLID_AS,
  AS,
} from '../util/Vocabularies';
import type { DataAccessor } from './accessors/DataAccessor';
import type { Conditions } from './Conditions';
<<<<<<< HEAD
import type { RepresentationConverter } from './conversion/RepresentationConverter';
import type { ResourceStore } from './ResourceStore';
=======
import type { ResourceStore, ChangeMap } from './ResourceStore';
import namedNode = DataFactory.namedNode;
>>>>>>> 4b39b50b

/**
 * ResourceStore which uses a DataAccessor for backend access.
 *
 * The DataAccessor interface provides elementary store operations such as read and write.
 * This DataAccessorBasedStore uses those elementary store operations
 * to implement the more high-level ResourceStore contact, abstracting all common functionality
 * such that new stores can be added by implementing the more simple DataAccessor contract.
 * DataAccessorBasedStore thereby provides behaviours for reuse across different stores, such as:
 *  * Converting container metadata to data
 *  * Converting slug to URI
 *  * Checking if addResource target is a container
 *  * Checking if no containment triples are written to a container
 *  * etc.
 *
 * Currently "metadata" is seen as something that is not directly accessible.
 * That means that a consumer can't write directly to the metadata of a resource, only indirectly through headers.
 * (Except for containers where data and metadata overlap).
 *
 * The one thing this store does not take care of (yet?) are containment triples for containers
 *
 * Work has been done to minimize the number of required calls to the DataAccessor,
 * but the main disadvantage is that sometimes multiple calls are required where a specific store might only need one.
 */
export class DataAccessorBasedStore implements ResourceStore {
  protected readonly logger = getLoggerFor(this);

  private readonly accessor: DataAccessor;
  private readonly identifierStrategy: IdentifierStrategy;
  private readonly auxiliaryStrategy: AuxiliaryStrategy;
  private readonly metadataStrategy: AuxiliaryStrategy;
<<<<<<< HEAD
  private readonly converter: RepresentationConverter;

  public constructor(accessor: DataAccessor, identifierStrategy: IdentifierStrategy,
    auxiliaryStrategy: AuxiliaryStrategy, metadataStrategy: AuxiliaryStrategy, converter: RepresentationConverter) {
=======

  public constructor(accessor: DataAccessor, identifierStrategy: IdentifierStrategy,
    auxiliaryStrategy: AuxiliaryStrategy, metadataStrategy: AuxiliaryStrategy) {
>>>>>>> 4b39b50b
    this.accessor = accessor;
    this.identifierStrategy = identifierStrategy;
    this.auxiliaryStrategy = auxiliaryStrategy;
    this.metadataStrategy = metadataStrategy;
<<<<<<< HEAD
    this.converter = converter;
=======
>>>>>>> 4b39b50b
  }

  public async hasResource(identifier: ResourceIdentifier): Promise<boolean> {
    try {
      this.validateIdentifier(identifier);
      if (this.metadataStrategy.isAuxiliaryIdentifier(identifier)) {
        identifier = this.metadataStrategy.getSubjectIdentifier(identifier);
      }
      await this.accessor.getMetadata(identifier);
      return true;
    } catch (error: unknown) {
      if (NotFoundHttpError.isInstance(error)) {
        return false;
      }
      throw error;
    }
  }

  public async getRepresentation(identifier: ResourceIdentifier): Promise<Representation> {
    this.validateIdentifier(identifier);
    let isMetadata = false;

    if (this.metadataStrategy.isAuxiliaryIdentifier(identifier)) {
      identifier = this.metadataStrategy.getSubjectIdentifier(identifier);
      isMetadata = true;
    }

    // In the future we want to use getNormalizedMetadata and redirect in case the identifier differs
    let metadata = await this.accessor.getMetadata(identifier);
    let representation: Representation;

    // Potentially add auxiliary related metadata
    // Solid, §4.3: "Clients can discover auxiliary resources associated with a subject resource by making an HTTP HEAD
    // or GET request on the target URL, and checking the HTTP Link header with the rel parameter"
    // https://solid.github.io/specification/protocol#auxiliary-resources
    await this.auxiliaryStrategy.addMetadata(metadata);

    const isContainer = isContainerPath(metadata.identifier.value);
    let data = metadata.quads();
    if (isContainer || isMetadata) {
      if (isContainer) {
        // Add containment triples of non-auxiliary resources
        for await (const child of this.accessor.getChildren(identifier)) {
          if (!this.auxiliaryStrategy.isAuxiliaryIdentifier({ path: child.identifier.value })) {
            if (!isMetadata) {
              metadata.addQuads(child.quads());
            }
            metadata.add(LDP.terms.contains, child.identifier as NamedNode, SOLID_META.terms.ResponseMetadata);
          }
        }
        data = metadata.quads();

        if (isMetadata) {
          metadata = new RepresentationMetadata(this.metadataStrategy.getAuxiliaryIdentifier(identifier));
        }
      }
      metadata.addQuad(DC.terms.namespace, PREFERRED_PREFIX_TERM, 'dc', SOLID_META.terms.ResponseMetadata);
      metadata.addQuad(LDP.terms.namespace, PREFERRED_PREFIX_TERM, 'ldp', SOLID_META.terms.ResponseMetadata);
      metadata.addQuad(POSIX.terms.namespace, PREFERRED_PREFIX_TERM, 'posix', SOLID_META.terms.ResponseMetadata);
      metadata.addQuad(XSD.terms.namespace, PREFERRED_PREFIX_TERM, 'xsd', SOLID_META.terms.ResponseMetadata);
    }

    if (isContainer) {
      representation = new BasicRepresentation(data, metadata, INTERNAL_QUADS);
    } else if (isMetadata) {
      representation = new BasicRepresentation(
        metadata.quads(), this.metadataStrategy.getAuxiliaryIdentifier(identifier), INTERNAL_QUADS,
      );
    } else {
      representation = new BasicRepresentation(await this.accessor.getData(identifier), metadata);
    }

    return representation;
  }

  public async addResource(container: ResourceIdentifier, representation: Representation, conditions?: Conditions):
  Promise<ChangeMap> {
    this.validateIdentifier(container);

    const parentMetadata = await this.getSafeNormalizedMetadata(container);

    // Solid, §5.3: "When a POST method request targets a resource without an existing representation,
    // the server MUST respond with the 404 status code."
    // https://solid.github.io/specification/protocol#writing-resources
    if (!parentMetadata) {
      throw new NotFoundHttpError();
    }

    // Not using `container` since `getSafeNormalizedMetadata` might return metadata for a different identifier.
    // Solid, §5: "Servers MUST respond with the 405 status code to requests using HTTP methods
    // that are not supported by the target resource."
    // https://solid.github.io/specification/protocol#reading-writing-resources
    if (!isContainerPath(parentMetadata.identifier.value)) {
      throw new MethodNotAllowedHttpError([ 'POST' ], 'The given path is not a container.');
    }

    this.validateConditions(conditions, parentMetadata);

    // Solid, §5.1: "Servers MAY allow clients to suggest the URI of a resource created through POST,
    // using the HTTP Slug header as defined in [RFC5023].
    // Clients who want the server to assign a URI of a resource, MUST use the POST request."
    // https://solid.github.io/specification/protocol#resource-type-heuristics
    const newID = await this.createSafeUri(container, representation.metadata);
    const isContainer = isContainerIdentifier(newID);

    // Ensure the representation is supported by the accessor
    // Containers are not checked because uploaded representations are treated as metadata
    if (!isContainer) {
      await this.accessor.canHandle(representation);
    }

    // Write the data. New containers should never be made for a POST request.
    return this.writeData(newID, representation, isContainer, false, false);
  }

  public async setRepresentation(identifier: ResourceIdentifier, representation: Representation,
    conditions?: Conditions): Promise<ChangeMap> {
    this.validateIdentifier(identifier);

    // Check if the resource already exists
    const oldMetadata = await this.getSafeNormalizedMetadata(identifier);
    // We do not allow PUT on an already existing Container
    // See https://github.com/CommunitySolidServer/CommunitySolidServer/issues/1027#issuecomment-1023371546
    if (oldMetadata && isContainerIdentifier(identifier)) {
      throw new ConflictHttpError('Existing containers cannot be updated via PUT.');
    }

    // Preserve the old metadata
    if (oldMetadata && representation.metadata.has(
      SOLID_META.terms.preserve,
      namedNode(this.metadataStrategy.getAuxiliaryIdentifier(identifier).path),
    )) {
      // Preserve all the quads from the old metadata apart from the ContentType
      oldMetadata.contentType = undefined;
      const quads = oldMetadata.quads();
      representation.metadata.addQuads(quads);
    }

    // Might want to redirect in the future.
    // See #480
    // Solid, §3.1: "If two URIs differ only in the trailing slash, and the server has associated a resource with
    // one of them, then the other URI MUST NOT correspond to another resource. Instead, the server MAY respond to
    // requests for the latter URI with a 301 redirect to the former."
    // https://solid.github.io/specification/protocol#uri-slash-semantics
    if (oldMetadata && oldMetadata.identifier.value !== identifier.path) {
      throw new ConflictHttpError(`${identifier.path} conflicts with existing path ${oldMetadata.identifier.value}`);
    }

    // Solid, §3.1: "Paths ending with a slash denote a container resource."
    // https://solid.github.io/specification/protocol#uri-slash-semantics
    const isContainer = isContainerIdentifier(identifier);
    if (!isContainer && this.isContainerType(representation.metadata)) {
      throw new BadRequestHttpError('Containers should have a `/` at the end of their path, resources should not.');
    }

    // Ensure the representation is supported by the accessor
    // Metadata and containers are not checked since they get converted to RepresentationMetadata objects.
    if (!isContainer && !this.metadataStrategy.isAuxiliaryIdentifier(identifier)) {
      await this.accessor.canHandle(representation);
    }

    this.validateConditions(conditions, oldMetadata);

    if (this.metadataStrategy.isAuxiliaryIdentifier(identifier)) {
      return await this.writeMetadata(identifier, representation);
    }

    // Potentially have to create containers if it didn't exist yet
    return this.writeData(identifier, representation, isContainer, !oldMetadata, Boolean(oldMetadata));
  }

  public async modifyResource(identifier: ResourceIdentifier, patch: Patch,
    conditions?: Conditions): Promise<never> {
    if (conditions) {
      let metadata: RepresentationMetadata | undefined;
      try {
        metadata = await this.accessor.getMetadata(identifier);
      } catch (error: unknown) {
        if (!NotFoundHttpError.isInstance(error)) {
          throw error;
        }
      }

      this.validateConditions(conditions, metadata);
    }

    throw new NotImplementedHttpError('Patches are not supported by the default store.');
  }

  public async deleteResource(identifier: ResourceIdentifier, conditions?: Conditions): Promise<ChangeMap> {
    this.validateIdentifier(identifier);

    // https://github.com/CommunitySolidServer/CommunitySolidServer/issues/1027#issuecomment-988664970
    // DELETE is not allowed on metadata
    if (this.metadataStrategy.isAuxiliaryIdentifier(identifier)) {
      throw new ConflictHttpError('Not allowed to delete metadata resources directly.');
    }

    const metadata = await this.accessor.getMetadata(identifier);
    // Solid, §5.4: "When a DELETE request targets storage’s root container or its associated ACL resource,
    // the server MUST respond with the 405 status code."
    // https://solid.github.io/specification/protocol#deleting-resources
    if (this.isRootStorage(metadata)) {
      throw new MethodNotAllowedHttpError([ 'DELETE' ], 'Cannot delete a root storage container.');
    }
    if (this.auxiliaryStrategy.isAuxiliaryIdentifier(identifier) &&
      this.auxiliaryStrategy.isRequiredInRoot(identifier)) {
      const subjectIdentifier = this.auxiliaryStrategy.getSubjectIdentifier(identifier);
      const parentMetadata = await this.accessor.getMetadata(subjectIdentifier);
      if (this.isRootStorage(parentMetadata)) {
        throw new MethodNotAllowedHttpError([ 'DELETE' ],
          `Cannot delete ${identifier.path} from a root storage container.`);
      }
    }

    // Solid, §5.4: "When a DELETE request is made to a container, the server MUST delete the container
    // if it contains no resources. If the container contains resources,
    // the server MUST respond with the 409 status code and response body describing the error."
    // https://solid.github.io/specification/protocol#deleting-resources
    // Auxiliary resources are not counted when deleting a container since they will also be deleted.
    if (isContainerIdentifier(identifier) && await this.hasProperChildren(identifier)) {
      throw new ConflictHttpError('Can only delete empty containers.');
    }

    this.validateConditions(conditions, metadata);

    // Solid, §5.4: "When a contained resource is deleted,
    // the server MUST also delete the associated auxiliary resources"
    // https://solid.github.io/specification/protocol#deleting-resources
    const changes: ChangeMap = new IdentifierMap();
    if (!this.auxiliaryStrategy.isAuxiliaryIdentifier(identifier)) {
      const auxiliaries = this.auxiliaryStrategy.getAuxiliaryIdentifiers(identifier);
      for (const deletedId of await this.safelyDeleteAuxiliaryResources(auxiliaries)) {
        this.addActivityMetadata(changes, deletedId, AS.terms.Delete);
      }
    }

    if (!this.identifierStrategy.isRootContainer(identifier)) {
      const container = this.identifierStrategy.getParentContainer(identifier);
      this.addActivityMetadata(changes, container, AS.terms.Update);

      // Update modified date of parent
      await this.updateContainerModifiedDate(container);
    }

    await this.accessor.deleteResource(identifier);
    this.addActivityMetadata(changes, identifier, AS.terms.Delete);
    return changes;
  }

  /**
   * Verify if the given identifier matches the stored base.
   */
  protected validateIdentifier(identifier: ResourceIdentifier): void {
    if (!this.identifierStrategy.supportsIdentifier(identifier)) {
      throw new NotFoundHttpError();
    }
  }

  /**
   * Verify if the given metadata matches the conditions.
   */
  protected validateConditions(conditions?: Conditions, metadata?: RepresentationMetadata): void {
    // The 412 (Precondition Failed) status code indicates
    // that one or more conditions given in the request header fields evaluated to false when tested on the server.
    if (conditions && !conditions.matchesMetadata(metadata)) {
      throw new PreconditionFailedHttpError();
    }
  }

  /**
   * Returns the metadata matching the identifier, ignoring the presence of a trailing slash or not.
   *
   * Solid, §3.1: "If two URIs differ only in the trailing slash,
   * and the server has associated a resource with one of them,
   * then the other URI MUST NOT correspond to another resource."
   * https://solid.github.io/specification/protocol#uri-slash-semantics
   *
   * First the identifier gets requested and if no result is found
   * the identifier with differing trailing slash is requested.
   * @param identifier - Identifier that needs to be checked.
   */
  protected async getNormalizedMetadata(identifier: ResourceIdentifier): Promise<RepresentationMetadata> {
    const hasSlash = isContainerIdentifier(identifier);
    try {
      return await this.accessor.getMetadata(identifier);
    } catch (error: unknown) {
      if (NotFoundHttpError.isInstance(error)) {
        const otherIdentifier =
          { path: hasSlash ? trimTrailingSlashes(identifier.path) : ensureTrailingSlash(identifier.path) };

        // Only try to access other identifier if it is valid in the scope of the DataAccessor
        this.validateIdentifier(otherIdentifier);
        return this.accessor.getMetadata(otherIdentifier);
      }
      throw error;
    }
  }

  /**
   * Returns the result of `getNormalizedMetadata` or undefined if a 404 error is thrown.
   */
  protected async getSafeNormalizedMetadata(identifier: ResourceIdentifier):
  Promise<RepresentationMetadata | undefined> {
    try {
      return await this.getNormalizedMetadata(identifier);
    } catch (error: unknown) {
      if (!NotFoundHttpError.isInstance(error)) {
        throw error;
      }
    }
  }

  /**
   * Write the given metadata resource to the DataAccessor.
<<<<<<< HEAD
   * @param identifier - Identifier of the resource.
=======
   * @param identifier - Identifier of the metadata.
>>>>>>> 4b39b50b
   * @param representation - Corresponding Representation.
   *
   * @returns Identifiers of resources that were possibly modified.
   */
  protected async writeMetadata(identifier: ResourceIdentifier, representation: Representation):
<<<<<<< HEAD
  Promise<ResourceIdentifier[]> {
=======
  Promise<ChangeMap> {
>>>>>>> 4b39b50b
    const subjectIdentifier = this.metadataStrategy.getSubjectIdentifier(identifier);

    // Cannot create metadata without a corresponding resource
    if (!await this.hasResource(subjectIdentifier)) {
      throw new ConflictHttpError('Metadata resources can not be created directly.');
    }

    // https://github.com/CommunitySolidServer/CommunitySolidServer/issues/1027#issuecomment-988664970
    // It must not be possible to create .meta.meta resources
    if (this.metadataStrategy.isAuxiliaryIdentifier(subjectIdentifier)) {
      throw new ConflictHttpError(
        'Not allowed to create metadata resources on a metadata resource.',
      );
    }

<<<<<<< HEAD
    const metadata = new RepresentationMetadata(subjectIdentifier);
    let rdf = representation;
    if (!representation.isEmpty) {
      rdf = await this.converter.handleSafe({
        identifier,
        representation,
        preferences: { type: { [INTERNAL_QUADS]: 1 }},
      });
    }

    const quads = await arrayifyStream(rdf.data);
    metadata.addQuads(quads);

    this.removeResponseMetadata(metadata);
    metadata.removeAll(CONTENT_TYPE_TERM);
    await this.accessor.writeMetadata(subjectIdentifier, metadata);
    return [ identifier ];
=======
    const changes: ChangeMap = new IdentifierMap();

    // Tranform representation data to quads and add them to the metadata object
    const metadata = new RepresentationMetadata(subjectIdentifier);
    const quads = await arrayifyStream(representation.data);
    metadata.addQuads(quads);

    // Remove the response metadata as this must not be stored
    this.removeResponseMetadata(metadata);
    await this.accessor.writeMetadata(subjectIdentifier, metadata);

    this.addActivityMetadata(changes, subjectIdentifier, AS.terms.Update);
    return changes;
>>>>>>> 4b39b50b
  }

  /**
   * Write the given resource to the DataAccessor. Metadata will be updated with necessary triples.
   * In case of containers `handleContainerData` will be used to verify the data.
   * @param identifier - Identifier of the resource.
   * @param representation - Corresponding Representation.
   * @param isContainer - Is the incoming resource a container?
   * @param createContainers - Should parent containers (potentially) be created?
   * @param exists - If the resource already exists.
   *
   * @returns Identifiers of resources that were possibly modified.
   */
  protected async writeData(identifier: ResourceIdentifier, representation: Representation, isContainer: boolean,
    createContainers: boolean, exists: boolean): Promise<ChangeMap> {
    // Make sure the metadata has the correct identifier and correct type quads
    // Need to do this before handling container data to have the correct identifier
    representation.metadata.identifier = DataFactory.namedNode(identifier.path);
    addResourceMetadata(representation.metadata, isContainer);

    // Validate container data
    if (isContainer) {
      await this.handleContainerData(representation);
    }

    // Validate auxiliary data
    if (this.auxiliaryStrategy.isAuxiliaryIdentifier(identifier)) {
      await this.auxiliaryStrategy.validate(representation);
    }

    // Add date modified metadata
    updateModifiedDate(representation.metadata);

    // Root container should not have a parent container
    // Solid, §5.3: "Servers MUST create intermediate containers and include corresponding containment triples
    // in container representations derived from the URI path component of PUT and PATCH requests."
    // https://solid.github.io/specification/protocol#writing-resources
    let changes: ChangeMap = new IdentifierMap();
    if (!this.identifierStrategy.isRootContainer(identifier) && !exists) {
      const parent = this.identifierStrategy.getParentContainer(identifier);

      if (createContainers) {
        changes = await this.createRecursiveContainers(parent);
      }

      // No changes means the parent container exists and will be updated
      if (changes.size === 0) {
        this.addActivityMetadata(changes, parent, AS.terms.Update);
      }

      // Parent container is also modified
      await this.updateContainerModifiedDate(parent);
    }

    // Remove all generated metadata to prevent it from being stored permanently
    this.removeResponseMetadata(representation.metadata);

    await (isContainer ?
      this.accessor.writeContainer(identifier, representation.metadata) :
      this.accessor.writeDocument(identifier, representation.data, representation.metadata));

    this.addActivityMetadata(changes, identifier, exists ? AS.terms.Update : AS.terms.Create);
    return changes;
  }

  /**
   * Warns when the representation has data and removes the content-type from the metadata.
   *
   * @param representation - Container representation.
   */
  protected async handleContainerData(representation: Representation): Promise<void> {
    // https://github.com/CommunitySolidServer/CommunitySolidServer/issues/1027#issuecomment-1022214820
    // Make it not possible via PUT to add metadata during the creation of a container
    // Thus the contents are ignored and a warning is sent
    if (!representation.isEmpty) {
      this.logger.warn('The contents of the body are ignored when creating a container.');
    }

    // Input content type doesn't matter anymore
    representation.metadata.removeAll(CONTENT_TYPE_TERM);
  }

  /**
   * Removes all generated data from metadata to prevent it from being stored permanently.
   */
  protected removeResponseMetadata(metadata: RepresentationMetadata): void {
    metadata.removeQuads(
      metadata.quads(null, null, null, SOLID_META.terms.ResponseMetadata),
    );
  }

  /**
   * Updates the last modified date of the given container
   */
  protected async updateContainerModifiedDate(container: ResourceIdentifier): Promise<void> {
    const parentMetadata = await this.accessor.getMetadata(container);
    updateModifiedDate(parentMetadata);
    this.removeResponseMetadata(parentMetadata);
    await this.accessor.writeContainer(container, parentMetadata);
  }

  /**
   * Generates a new URI for a resource in the given container, potentially using the given slug.
   *
   * Solid, §5.3: "Servers MUST allow creating new resources with a POST request to URI path ending `/`.
   * Servers MUST create a resource with URI path ending `/{id}` in container `/`.
   * Servers MUST create a container with URI path ending `/{id}/` in container `/` for requests
   * including the HTTP Link header with rel="type" targeting a valid LDP container type."
   * https://solid.github.io/specification/protocol#writing-resources
   *
   * @param container - Parent container of the new URI.
   * @param isContainer - Does the new URI represent a container?
   * @param slug - Slug to use for the new URI.
   */
  protected createURI(container: ResourceIdentifier, isContainer: boolean, slug?: string): ResourceIdentifier {
    this.validateSlug(isContainer, slug);
    const base = ensureTrailingSlash(container.path);
    const name = (slug && this.cleanSlug(slug)) ?? uuid();
    const suffix = isContainer ? '/' : '';
    return { path: `${base}${name}${suffix}` };
  }

  /**
   * Validates if the slug and headers are valid.
   * Errors if slug exists, ends on slash, but ContainerType Link header is NOT present
   * @param isContainer - Is the slug supposed to represent a container?
   * @param slug - Is the requested slug (if any).
   */
  protected validateSlug(isContainer: boolean, slug?: string): void {
    if (slug && isContainerPath(slug) && !isContainer) {
      throw new BadRequestHttpError('Only slugs used to create containers can end with a `/`.');
    }
  }

  /**
   * Clean http Slug to be compatible with the server. Makes sure there are no unwanted characters
   * e.g.: cleanslug('&%26') returns '%26%26'
   * @param slug - the slug to clean
   */
  protected cleanSlug(slug: string): string {
    if (/\/[^/]/u.test(slug)) {
      throw new BadRequestHttpError('Slugs should not contain slashes');
    }
    return toCanonicalUriPath(trimTrailingSlashes(slug));
  }

  /**
   * Generate a valid URI to store a new Resource in the given container.
   * URI will be based on the slug header if there is one and is guaranteed to not exist yet.
   *
   * @param container - Identifier of the target container.
   * @param metadata - Metadata of the new resource.
   */
  protected async createSafeUri(container: ResourceIdentifier, metadata: RepresentationMetadata):
  Promise<ResourceIdentifier> {
    // Get all values needed for naming the resource
    const isContainer = this.isContainerType(metadata);
    const slug = metadata.get(SOLID_HTTP.terms.slug)?.value;
    metadata.removeAll(SOLID_HTTP.terms.slug);

    let newID: ResourceIdentifier = this.createURI(container, isContainer, slug);

    // Solid, §5.3: "When a POST method request with the Slug header targets an auxiliary resource,
    // the server MUST respond with the 403 status code and response body describing the error."
    // https://solid.github.io/specification/protocol#writing-resources
    if (this.auxiliaryStrategy.isAuxiliaryIdentifier(newID)) {
      throw new ForbiddenHttpError('Slug bodies that would result in an auxiliary resource are forbidden');
    }

    // Make sure we don't already have a resource with this exact name (or with differing trailing slash)
    const withSlash = { path: ensureTrailingSlash(newID.path) };
    const withoutSlash = { path: trimTrailingSlashes(newID.path) };
    if (await this.hasResource(withSlash) || await this.hasResource(withoutSlash)) {
      newID = this.createURI(container, isContainer);
    }

    return newID;
  }

  /**
   * Checks if the given metadata represents a (potential) container,
   * based on the metadata.
   * @param metadata - Metadata of the (new) resource.
   */
  protected isContainerType(metadata: RepresentationMetadata): boolean {
    return this.hasContainerType(metadata.getAll(RDF.terms.type));
  }

  /**
   * Checks in a list of types if any of them match a Container type.
   */
  protected hasContainerType(rdfTypes: Term[]): boolean {
    return rdfTypes.some((type): boolean => type.value === LDP.Container || type.value === LDP.BasicContainer);
  }

  /**
   * Verifies if this is the metadata of a root storage container.
   */
  protected isRootStorage(metadata: RepresentationMetadata): boolean {
    return metadata.getAll(RDF.terms.type).some((term): boolean => term.value === PIM.Storage);
  }

  /**
   * Checks if the given container has any non-auxiliary resources.
   */
  protected async hasProperChildren(container: ResourceIdentifier): Promise<boolean> {
    for await (const child of this.accessor.getChildren(container)) {
      if (!this.auxiliaryStrategy.isAuxiliaryIdentifier({ path: child.identifier.value })) {
        return true;
      }
    }
    return false;
  }

  /**
   * Deletes the given array of auxiliary identifiers.
   * Does not throw an error if something goes wrong.
   */
  protected async safelyDeleteAuxiliaryResources(identifiers: ResourceIdentifier[]): Promise<ResourceIdentifier[]> {
    const deleted: ResourceIdentifier[] = [];
    await Promise.all(identifiers.map(async(identifier): Promise<void> => {
      try {
        await this.accessor.deleteResource(identifier);
        deleted.push(identifier);
      } catch (error: unknown) {
        if (!NotFoundHttpError.isInstance(error)) {
          this.logger.error(`Error deleting auxiliary resource ${identifier.path}: ${createErrorMessage(error)}`);
        }
      }
    }));
    return deleted;
  }

  /**
   * Create containers starting from the root until the given identifier corresponds to an existing container.
   * Will throw errors if the identifier of the last existing "container" corresponds to an existing document.
   * @param container - Identifier of the container which will need to exist.
   */
  protected async createRecursiveContainers(container: ResourceIdentifier): Promise<ChangeMap> {
    // Verify whether the container already exists
    try {
      const metadata = await this.getNormalizedMetadata(container);
      // See https://github.com/CommunitySolidServer/CommunitySolidServer/issues/480
      // Solid, §3.1: "If two URIs differ only in the trailing slash, and the server has associated a resource with
      // one of them, then the other URI MUST NOT correspond to another resource. Instead, the server MAY respond to
      // requests for the latter URI with a 301 redirect to the former."
      // https://solid.github.io/specification/protocol#uri-slash-semantics
      if (!isContainerPath(metadata.identifier.value)) {
        throw new ForbiddenHttpError(`Creating container ${container.path} conflicts with an existing resource.`);
      }
      return new IdentifierMap();
    } catch (error: unknown) {
      if (!NotFoundHttpError.isInstance(error)) {
        throw error;
      }
    }

    // Create the container, starting with its parent
    const ancestors: ChangeMap = this.identifierStrategy.isRootContainer(container) ?
      new IdentifierMap() :
      await this.createRecursiveContainers(this.identifierStrategy.getParentContainer(container));
    const changes = await this.writeData(container, new BasicRepresentation([], container), true, false, false);

    return new IdentifierMap(concat([ changes, ancestors ]));
  }

  /**
   * Generates activity metadata for a resource and adds it to the {@link ChangeMap}
   * @param map - ChangeMap to update.
   * @param id - Identifier of the resource being changed.
   * @param activity - Which activity is taking place.
   */
  private addActivityMetadata(map: ChangeMap, id: ResourceIdentifier, activity: NamedNode): void {
    map.set(id, new RepresentationMetadata(id, { [SOLID_AS.Activity]: activity }));
  }
}<|MERGE_RESOLUTION|>--- conflicted
+++ resolved
@@ -45,13 +45,8 @@
 } from '../util/Vocabularies';
 import type { DataAccessor } from './accessors/DataAccessor';
 import type { Conditions } from './Conditions';
-<<<<<<< HEAD
-import type { RepresentationConverter } from './conversion/RepresentationConverter';
-import type { ResourceStore } from './ResourceStore';
-=======
 import type { ResourceStore, ChangeMap } from './ResourceStore';
 import namedNode = DataFactory.namedNode;
->>>>>>> 4b39b50b
 
 /**
  * ResourceStore which uses a DataAccessor for backend access.
@@ -83,24 +78,13 @@
   private readonly identifierStrategy: IdentifierStrategy;
   private readonly auxiliaryStrategy: AuxiliaryStrategy;
   private readonly metadataStrategy: AuxiliaryStrategy;
-<<<<<<< HEAD
-  private readonly converter: RepresentationConverter;
-
-  public constructor(accessor: DataAccessor, identifierStrategy: IdentifierStrategy,
-    auxiliaryStrategy: AuxiliaryStrategy, metadataStrategy: AuxiliaryStrategy, converter: RepresentationConverter) {
-=======
 
   public constructor(accessor: DataAccessor, identifierStrategy: IdentifierStrategy,
     auxiliaryStrategy: AuxiliaryStrategy, metadataStrategy: AuxiliaryStrategy) {
->>>>>>> 4b39b50b
     this.accessor = accessor;
     this.identifierStrategy = identifierStrategy;
     this.auxiliaryStrategy = auxiliaryStrategy;
     this.metadataStrategy = metadataStrategy;
-<<<<<<< HEAD
-    this.converter = converter;
-=======
->>>>>>> 4b39b50b
   }
 
   public async hasResource(identifier: ResourceIdentifier): Promise<boolean> {
@@ -416,21 +400,13 @@
 
   /**
    * Write the given metadata resource to the DataAccessor.
-<<<<<<< HEAD
-   * @param identifier - Identifier of the resource.
-=======
    * @param identifier - Identifier of the metadata.
->>>>>>> 4b39b50b
    * @param representation - Corresponding Representation.
    *
    * @returns Identifiers of resources that were possibly modified.
    */
   protected async writeMetadata(identifier: ResourceIdentifier, representation: Representation):
-<<<<<<< HEAD
-  Promise<ResourceIdentifier[]> {
-=======
   Promise<ChangeMap> {
->>>>>>> 4b39b50b
     const subjectIdentifier = this.metadataStrategy.getSubjectIdentifier(identifier);
 
     // Cannot create metadata without a corresponding resource
@@ -446,25 +422,6 @@
       );
     }
 
-<<<<<<< HEAD
-    const metadata = new RepresentationMetadata(subjectIdentifier);
-    let rdf = representation;
-    if (!representation.isEmpty) {
-      rdf = await this.converter.handleSafe({
-        identifier,
-        representation,
-        preferences: { type: { [INTERNAL_QUADS]: 1 }},
-      });
-    }
-
-    const quads = await arrayifyStream(rdf.data);
-    metadata.addQuads(quads);
-
-    this.removeResponseMetadata(metadata);
-    metadata.removeAll(CONTENT_TYPE_TERM);
-    await this.accessor.writeMetadata(subjectIdentifier, metadata);
-    return [ identifier ];
-=======
     const changes: ChangeMap = new IdentifierMap();
 
     // Tranform representation data to quads and add them to the metadata object
@@ -478,7 +435,6 @@
 
     this.addActivityMetadata(changes, subjectIdentifier, AS.terms.Update);
     return changes;
->>>>>>> 4b39b50b
   }
 
   /**
