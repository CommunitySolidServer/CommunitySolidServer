import { QueryEngine } from '@comunica/query-sparql';
import type { Store } from 'n3';
import { DataFactory } from 'n3';
import { Algebra } from 'sparqlalgebrajs';
import type { Patch } from '../../http/representation/Patch';
<<<<<<< HEAD
import type { SparqlUpdatePatch } from '../../http/representation/SparqlUpdatePatch';
import { getLoggerFor } from '../../logging/LogUtil';
import { NotImplementedHttpError } from '../../util/errors/NotImplementedHttpError';
import { readableToString } from '../../util/StreamUtil';
import type { RdfStorePatcherInput } from './RdfStorePatcher';
import { RdfStorePatcher } from './RdfStorePatcher';
=======
import type { RdfDatasetRepresentation } from '../../http/representation/RdfDatasetRepresentation';
import type { SparqlUpdatePatch } from '../../http/representation/SparqlUpdatePatch';
import { getLoggerFor } from '../../logging/LogUtil';
import { InternalServerError } from '../../util/errors/InternalServerError';
import { NotImplementedHttpError } from '../../util/errors/NotImplementedHttpError';
import { readableToString } from '../../util/StreamUtil';
import type { RdfStorePatcherInput } from './RdfStorePatcher';
import type { RepresentationPatcherInput } from './RepresentationPatcher';
import { RepresentationPatcher } from './RepresentationPatcher';
>>>>>>> 4b39b50b

/**
 * Supports application/sparql-update PATCH requests on RDF resources.
 *
 * Only DELETE/INSERT updates without variables are supported.
 */
<<<<<<< HEAD
export class SparqlUpdatePatcher extends RdfStorePatcher {
=======
export class SparqlUpdatePatcher extends RepresentationPatcher<RdfDatasetRepresentation> {
>>>>>>> 4b39b50b
  protected readonly logger = getLoggerFor(this);

  private readonly engine: QueryEngine;

  public constructor() {
    super();
    this.engine = new QueryEngine();
  }

<<<<<<< HEAD
  public async canHandle({ patch }: RdfStorePatcherInput): Promise<void> {
=======
  public async canHandle({ patch }: RepresentationPatcherInput<RdfDatasetRepresentation>): Promise<void> {
>>>>>>> 4b39b50b
    if (!this.isSparqlUpdate(patch)) {
      throw new NotImplementedHttpError('Only SPARQL update patches are supported');
    }
  }

<<<<<<< HEAD
  public async handle({ identifier, patch, store }: RdfStorePatcherInput): Promise<Store> {
    // Verify the patch
    const op = (patch as SparqlUpdatePatch).algebra;

    // In case of a NOP we can skip everything
    if (op.type === Algebra.types.NOP) {
      return store;
    }

    this.validateUpdate(op);

    return this.patch({
=======
  public async handle({ identifier, patch, representation }: RepresentationPatcherInput<RdfDatasetRepresentation>):
  Promise<RdfDatasetRepresentation> {
    // Verify the patch
    const op = (patch as SparqlUpdatePatch).algebra;

    if (!representation) {
      throw new InternalServerError('Patcher requires a representation as input.');
    }
    const store = representation.dataset;

    // In case of a NOP we can skip everything
    if (op.type === Algebra.types.NOP) {
      return representation;
    }

    this.validateUpdate(op);
    await this.patch({
>>>>>>> 4b39b50b
      identifier,
      patch,
      store,
    });
<<<<<<< HEAD
=======
    return representation;
>>>>>>> 4b39b50b
  }

  private isSparqlUpdate(patch: Patch): patch is SparqlUpdatePatch {
    return typeof (patch as SparqlUpdatePatch).algebra === 'object';
  }

  private isDeleteInsert(op: Algebra.Operation): op is Algebra.DeleteInsert {
    return op.type === Algebra.types.DELETE_INSERT;
  }

  private isComposite(op: Algebra.Operation): op is Algebra.CompositeUpdate {
    return op.type === Algebra.types.COMPOSITE_UPDATE;
  }

  /**
   * Checks if the input operation is of a supported type (DELETE/INSERT or composite of those)
   */
  private validateUpdate(op: Algebra.Operation): void {
    if (this.isDeleteInsert(op)) {
      this.validateDeleteInsert(op);
    } else if (this.isComposite(op)) {
      this.validateComposite(op);
    } else {
      this.logger.warn(`Unsupported operation: ${op.type}`);
      throw new NotImplementedHttpError('Only DELETE/INSERT SPARQL update operations are supported');
    }
  }

  /**
   * Checks if the input DELETE/INSERT is supported.
   * This means: no GRAPH statements, no DELETE WHERE containing terms of type Variable.
   */
  private validateDeleteInsert(op: Algebra.DeleteInsert): void {
    const def = DataFactory.defaultGraph();
    const deletes = op.delete ?? [];
    const inserts = op.insert ?? [];
    if (!deletes.every((pattern): boolean => pattern.graph.equals(def))) {
      this.logger.warn('GRAPH statement in DELETE clause');
      throw new NotImplementedHttpError('GRAPH statements are not supported');
    }
    if (!inserts.every((pattern): boolean => pattern.graph.equals(def))) {
      this.logger.warn('GRAPH statement in INSERT clause');
      throw new NotImplementedHttpError('GRAPH statements are not supported');
    }
    if (!(typeof op.where === 'undefined' || op.where.type === Algebra.types.BGP)) {
      this.logger.warn('Non-BGP WHERE statements are not supported');
      throw new NotImplementedHttpError('Non-BGP WHERE statements are not supported');
    }
  }

  /**
   * Checks if the composite update only contains supported update components.
   */
  private validateComposite(op: Algebra.CompositeUpdate): void {
    for (const update of op.updates) {
      this.validateUpdate(update);
    }
  }

  /**
   * Apply the given algebra operation to the given identifier.
   */
  private async patch({ identifier, patch, store }: RdfStorePatcherInput): Promise<Store> {
    const result = store;
    this.logger.debug(`${result.size} quads in ${identifier.path}.`);

    // Run the query through Comunica
    const sparql = await readableToString(patch.data);
    await this.engine.queryVoid(sparql, { sources: [ result ], baseIRI: identifier.path });

    this.logger.debug(`${result.size} quads will be stored to ${identifier.path}.`);

    return result;
  }
}<|MERGE_RESOLUTION|>--- conflicted
+++ resolved
@@ -3,14 +3,6 @@
 import { DataFactory } from 'n3';
 import { Algebra } from 'sparqlalgebrajs';
 import type { Patch } from '../../http/representation/Patch';
-<<<<<<< HEAD
-import type { SparqlUpdatePatch } from '../../http/representation/SparqlUpdatePatch';
-import { getLoggerFor } from '../../logging/LogUtil';
-import { NotImplementedHttpError } from '../../util/errors/NotImplementedHttpError';
-import { readableToString } from '../../util/StreamUtil';
-import type { RdfStorePatcherInput } from './RdfStorePatcher';
-import { RdfStorePatcher } from './RdfStorePatcher';
-=======
 import type { RdfDatasetRepresentation } from '../../http/representation/RdfDatasetRepresentation';
 import type { SparqlUpdatePatch } from '../../http/representation/SparqlUpdatePatch';
 import { getLoggerFor } from '../../logging/LogUtil';
@@ -20,18 +12,13 @@
 import type { RdfStorePatcherInput } from './RdfStorePatcher';
 import type { RepresentationPatcherInput } from './RepresentationPatcher';
 import { RepresentationPatcher } from './RepresentationPatcher';
->>>>>>> 4b39b50b
 
 /**
  * Supports application/sparql-update PATCH requests on RDF resources.
  *
  * Only DELETE/INSERT updates without variables are supported.
  */
-<<<<<<< HEAD
-export class SparqlUpdatePatcher extends RdfStorePatcher {
-=======
 export class SparqlUpdatePatcher extends RepresentationPatcher<RdfDatasetRepresentation> {
->>>>>>> 4b39b50b
   protected readonly logger = getLoggerFor(this);
 
   private readonly engine: QueryEngine;
@@ -41,30 +28,12 @@
     this.engine = new QueryEngine();
   }
 
-<<<<<<< HEAD
-  public async canHandle({ patch }: RdfStorePatcherInput): Promise<void> {
-=======
   public async canHandle({ patch }: RepresentationPatcherInput<RdfDatasetRepresentation>): Promise<void> {
->>>>>>> 4b39b50b
     if (!this.isSparqlUpdate(patch)) {
       throw new NotImplementedHttpError('Only SPARQL update patches are supported');
     }
   }
 
-<<<<<<< HEAD
-  public async handle({ identifier, patch, store }: RdfStorePatcherInput): Promise<Store> {
-    // Verify the patch
-    const op = (patch as SparqlUpdatePatch).algebra;
-
-    // In case of a NOP we can skip everything
-    if (op.type === Algebra.types.NOP) {
-      return store;
-    }
-
-    this.validateUpdate(op);
-
-    return this.patch({
-=======
   public async handle({ identifier, patch, representation }: RepresentationPatcherInput<RdfDatasetRepresentation>):
   Promise<RdfDatasetRepresentation> {
     // Verify the patch
@@ -82,15 +51,11 @@
 
     this.validateUpdate(op);
     await this.patch({
->>>>>>> 4b39b50b
       identifier,
       patch,
       store,
     });
-<<<<<<< HEAD
-=======
     return representation;
->>>>>>> 4b39b50b
   }
 
   private isSparqlUpdate(patch: Patch): patch is SparqlUpdatePatch {
