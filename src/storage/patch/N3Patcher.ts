import { QueryEngine } from '@comunica/query-sparql';
import arrayifyStream from 'arrayify-stream';
import type { Store } from 'n3';
import type { Bindings, Quad, Term } from 'rdf-js';
import { mapTerms } from 'rdf-terms';
import { Generator, Wildcard } from 'sparqljs';
import type { SparqlGenerator } from 'sparqljs';
import { isN3Patch } from '../../http/representation/N3Patch';
import type { N3Patch } from '../../http/representation/N3Patch';
<<<<<<< HEAD
=======
import type { RdfDatasetRepresentation } from '../../http/representation/RdfDatasetRepresentation';
>>>>>>> 4b39b50b
import type { ResourceIdentifier } from '../../http/representation/ResourceIdentifier';
import { getLoggerFor } from '../../logging/LogUtil';
import { ConflictHttpError } from '../../util/errors/ConflictHttpError';
import { NotImplementedHttpError } from '../../util/errors/NotImplementedHttpError';
import { uniqueQuads } from '../../util/QuadUtil';
import type { RdfStorePatcherInput } from './RdfStorePatcher';
<<<<<<< HEAD
import { RdfStorePatcher } from './RdfStorePatcher';
=======
import type { RepresentationPatcherInput } from './RepresentationPatcher';
import { RepresentationPatcher } from './RepresentationPatcher';
>>>>>>> 4b39b50b

/**
 * Applies an N3 Patch to a representation, or creates a new one if required.
 * Follows all the steps from Solid, §5.3.1: https://solid.github.io/specification/protocol#n3-patch
 */
<<<<<<< HEAD
export class N3Patcher extends RdfStorePatcher {
=======
export class N3Patcher extends RepresentationPatcher<RdfDatasetRepresentation> {
>>>>>>> 4b39b50b
  protected readonly logger = getLoggerFor(this);

  private readonly engine: QueryEngine;
  private readonly generator: SparqlGenerator;

  public constructor() {
    super();
    this.engine = new QueryEngine();
    this.generator = new Generator();
  }

<<<<<<< HEAD
  public async canHandle({ patch }: RdfStorePatcherInput): Promise<void> {
=======
  public async canHandle({ patch }: RepresentationPatcherInput<RdfDatasetRepresentation>): Promise<void> {
>>>>>>> 4b39b50b
    if (!isN3Patch(patch)) {
      throw new NotImplementedHttpError('Only N3 Patch updates are supported');
    }
  }

<<<<<<< HEAD
  public async handle(input: RdfStorePatcherInput): Promise<Store> {
=======
  public async handle(input: RepresentationPatcherInput<RdfDatasetRepresentation>): Promise<RdfDatasetRepresentation> {
    if (!input.representation) {
      throw new InternalServerError('Patcher requires a representation as input.');
    }
    const store = input.representation.dataset;

>>>>>>> 4b39b50b
    const patch = input.patch as N3Patch;

    // No work to be done if the patch is empty
    if (patch.deletes.length === 0 && patch.inserts.length === 0 && patch.conditions.length === 0) {
      this.logger.debug('Empty patch, returning input.');
<<<<<<< HEAD
      return input.store;
    }

    return this.patch({
      identifier: input.identifier,
      patch,
      store: input.store,
    });
=======
      return input.representation;
    }

    await this.patch({
      identifier: input.identifier,
      patch,
      store,
    });
    return input.representation;
>>>>>>> 4b39b50b
  }

  /**
   * Applies the given N3Patch to the store.
   * First the conditions are applied to find the necessary bindings,
   * which are then applied to generate the triples that need to be deleted and inserted.
   * After that the delete and insert operations are applied.
   */
  private async patch({ identifier, patch, store }: RdfStorePatcherInput): Promise<Store> {
    this.logger.debug(`${store.size} quads in ${identifier.path}.`);

    const { deletes, inserts } = await this.applyConditions(patch as N3Patch, identifier, store);

    // Apply deletes
    if (deletes.length > 0) {
      // There could potentially be duplicates after applying conditions,
      // which would result in an incorrect count.
      const uniqueDeletes = uniqueQuads(deletes);
      // Solid, §5.3.1: "The triples resulting from ?deletions are to be removed from the RDF dataset."
      const oldSize = store.size;
      store.removeQuads(uniqueDeletes);

      // Solid, §5.3.1: "If the set of triples resulting from ?deletions is non-empty and the dataset
      // does not contain all of these triples, the server MUST respond with a 409 status code."
      if (oldSize - store.size !== uniqueDeletes.length) {
        throw new ConflictHttpError(
          'The document does not contain all triples the N3 Patch requests to delete, which is required for patching.',
        );
      }
      this.logger.debug(`Deleted ${oldSize - store.size} quads from ${identifier.path}.`);
    }

    // Solid, §5.3.1: "The triples resulting from ?insertions are to be added to the RDF dataset,
    // with each blank node from ?insertions resulting in a newly created blank node."
    store.addQuads(inserts);

    this.logger.debug(`${store.size} total quads after patching ${identifier.path}.`);

    return store;
  }

  /**
   * Creates a new N3Patch where the conditions of the provided patch parameter are applied to its deletes and inserts.
   * Also does the necessary checks to make sure the conditions are valid for the given dataset.
   */
  private async applyConditions(patch: N3Patch, identifier: ResourceIdentifier, source: Store): Promise<N3Patch> {
    const { conditions } = patch;
    let { deletes, inserts } = patch;

    if (conditions.length > 0) {
      // Solid, §5.3.1: "If ?conditions is non-empty, find all (possibly empty) variable mappings
      // such that all of the resulting triples occur in the dataset."
      const sparql = this.generator.stringify({
        type: 'query',
        queryType: 'SELECT',
        variables: [ new Wildcard() ],
        prefixes: {},
        where: [{
          type: 'bgp',
          triples: conditions,
        }],
      });
      this.logger.debug(`Finding bindings using SPARQL query ${sparql}`);
      const bindingsStream = await this.engine.queryBindings(sparql, { sources: [ source ], baseIRI: identifier.path });
      const bindings: Bindings[] = await arrayifyStream(bindingsStream);

      // Solid, §5.3.1: "If no such mapping exists, or if multiple mappings exist,
      // the server MUST respond with a 409 status code."
      if (bindings.length === 0) {
        throw new ConflictHttpError(
          'The document does not contain any matches for the N3 Patch solid:where condition.',
        );
      }
      if (bindings.length > 1) {
        throw new ConflictHttpError(
          'The document contains multiple matches for the N3 Patch solid:where condition, which is not allowed.',
        );
      }

      // Apply bindings to deletes/inserts
      deletes = deletes.map((quad): Quad => mapTerms<Quad>(quad, (term): Term =>
        term.termType === 'Variable' ? bindings[0].get(term)! : term));
      inserts = inserts.map((quad): Quad => mapTerms<Quad>(quad, (term): Term =>
        term.termType === 'Variable' ? bindings[0].get(term)! : term));
    }

    return {
      ...patch,
      deletes,
      inserts,
      conditions: [],
    };
  }
}<|MERGE_RESOLUTION|>--- conflicted
+++ resolved
@@ -7,32 +7,22 @@
 import type { SparqlGenerator } from 'sparqljs';
 import { isN3Patch } from '../../http/representation/N3Patch';
 import type { N3Patch } from '../../http/representation/N3Patch';
-<<<<<<< HEAD
-=======
 import type { RdfDatasetRepresentation } from '../../http/representation/RdfDatasetRepresentation';
->>>>>>> 4b39b50b
 import type { ResourceIdentifier } from '../../http/representation/ResourceIdentifier';
 import { getLoggerFor } from '../../logging/LogUtil';
 import { ConflictHttpError } from '../../util/errors/ConflictHttpError';
+import { InternalServerError } from '../../util/errors/InternalServerError';
 import { NotImplementedHttpError } from '../../util/errors/NotImplementedHttpError';
 import { uniqueQuads } from '../../util/QuadUtil';
 import type { RdfStorePatcherInput } from './RdfStorePatcher';
-<<<<<<< HEAD
-import { RdfStorePatcher } from './RdfStorePatcher';
-=======
 import type { RepresentationPatcherInput } from './RepresentationPatcher';
 import { RepresentationPatcher } from './RepresentationPatcher';
->>>>>>> 4b39b50b
 
 /**
  * Applies an N3 Patch to a representation, or creates a new one if required.
  * Follows all the steps from Solid, §5.3.1: https://solid.github.io/specification/protocol#n3-patch
  */
-<<<<<<< HEAD
-export class N3Patcher extends RdfStorePatcher {
-=======
 export class N3Patcher extends RepresentationPatcher<RdfDatasetRepresentation> {
->>>>>>> 4b39b50b
   protected readonly logger = getLoggerFor(this);
 
   private readonly engine: QueryEngine;
@@ -44,41 +34,23 @@
     this.generator = new Generator();
   }
 
-<<<<<<< HEAD
-  public async canHandle({ patch }: RdfStorePatcherInput): Promise<void> {
-=======
   public async canHandle({ patch }: RepresentationPatcherInput<RdfDatasetRepresentation>): Promise<void> {
->>>>>>> 4b39b50b
     if (!isN3Patch(patch)) {
       throw new NotImplementedHttpError('Only N3 Patch updates are supported');
     }
   }
 
-<<<<<<< HEAD
-  public async handle(input: RdfStorePatcherInput): Promise<Store> {
-=======
   public async handle(input: RepresentationPatcherInput<RdfDatasetRepresentation>): Promise<RdfDatasetRepresentation> {
     if (!input.representation) {
       throw new InternalServerError('Patcher requires a representation as input.');
     }
     const store = input.representation.dataset;
 
->>>>>>> 4b39b50b
     const patch = input.patch as N3Patch;
 
     // No work to be done if the patch is empty
     if (patch.deletes.length === 0 && patch.inserts.length === 0 && patch.conditions.length === 0) {
       this.logger.debug('Empty patch, returning input.');
-<<<<<<< HEAD
-      return input.store;
-    }
-
-    return this.patch({
-      identifier: input.identifier,
-      patch,
-      store: input.store,
-    });
-=======
       return input.representation;
     }
 
@@ -88,7 +60,6 @@
       store,
     });
     return input.representation;
->>>>>>> 4b39b50b
   }
 
   /**
