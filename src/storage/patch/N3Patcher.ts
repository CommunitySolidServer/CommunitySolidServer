import type { Store } from 'n3';
import type { Quad, Term } from '@rdfjs/types';
import { mapTerms } from 'rdf-terms';
<<<<<<< HEAD
import { Generator, Wildcard } from 'sparqljs';
import type { SparqlGenerator } from 'sparqljs';
import { getLoggerFor } from 'global-logger-factory';
=======
>>>>>>> ca89c10d
import { isN3Patch } from '../../http/representation/N3Patch';
import type { N3Patch } from '../../http/representation/N3Patch';
import type { RdfDatasetRepresentation } from '../../http/representation/RdfDatasetRepresentation';
import type { ResourceIdentifier } from '../../http/representation/ResourceIdentifier';
import { ConflictHttpError } from '../../util/errors/ConflictHttpError';
import { InternalServerError } from '../../util/errors/InternalServerError';
import { NotImplementedHttpError } from '../../util/errors/NotImplementedHttpError';
import { solveBgp, uniqueQuads } from '../../util/QuadUtil';
import type { RdfStorePatcherInput } from './RdfStorePatcher';
import type { RepresentationPatcherInput } from './RepresentationPatcher';
import { RepresentationPatcher } from './RepresentationPatcher';

/**
 * Applies an N3 Patch to a representation, or creates a new one if required.
 * Follows all the steps from Solid, §5.3.1: https://solid.github.io/specification/protocol#n3-patch
 */
export class N3Patcher extends RepresentationPatcher<RdfDatasetRepresentation> {
  protected readonly logger = getLoggerFor(this);
  public constructor() {
    super();
  }

  public async canHandle({ patch }: RepresentationPatcherInput<RdfDatasetRepresentation>): Promise<void> {
    if (!isN3Patch(patch)) {
      throw new NotImplementedHttpError('Only N3 Patch updates are supported');
    }
  }

  public async handle(input: RepresentationPatcherInput<RdfDatasetRepresentation>): Promise<RdfDatasetRepresentation> {
    if (!input.representation) {
      throw new InternalServerError('Patcher requires a representation as input.');
    }
    const store = input.representation.dataset;

    const patch = input.patch as N3Patch;

    // No work to be done if the patch is empty
    if (patch.deletes.length === 0 && patch.inserts.length === 0 && patch.conditions.length === 0) {
      this.logger.debug('Empty patch, returning input.');
      return input.representation;
    }

    await this.patch({
      identifier: input.identifier,
      patch,
      store,
    });
    return input.representation;
  }

  /**
   * Applies the given N3Patch to the store.
   * First the conditions are applied to find the necessary bindings,
   * which are then applied to generate the triples that need to be deleted and inserted.
   * After that the delete and insert operations are applied.
   */
  private async patch({ identifier, patch, store }: RdfStorePatcherInput): Promise<Store> {
    this.logger.debug(`${store.size} quads in ${identifier.path}.`);

    const { deletes, inserts } = await this.applyConditions(patch as N3Patch, identifier, store);

    // Apply deletes
    if (deletes.length > 0) {
      // There could potentially be duplicates after applying conditions,
      // which would result in an incorrect count.
      const uniqueDeletes = uniqueQuads(deletes);
      // Solid, §5.3.1: "The triples resulting from ?deletions are to be removed from the RDF dataset."
      const oldSize = store.size;
      store.removeQuads(uniqueDeletes);

      // Solid, §5.3.1: "If the set of triples resulting from ?deletions is non-empty and the dataset
      // does not contain all of these triples, the server MUST respond with a 409 status code."
      if (oldSize - store.size !== uniqueDeletes.length) {
        throw new ConflictHttpError(
          'The document does not contain all triples the N3 Patch requests to delete, which is required for patching.',
        );
      }
      this.logger.debug(`Deleted ${oldSize - store.size} quads from ${identifier.path}.`);
    }

    // Solid, §5.3.1: "The triples resulting from ?insertions are to be added to the RDF dataset,
    // with each blank node from ?insertions resulting in a newly created blank node."
    store.addQuads(inserts);

    this.logger.debug(`${store.size} total quads after patching ${identifier.path}.`);

    return store;
  }

  /**
   * Creates a new N3Patch where the conditions of the provided patch parameter are applied to its deletes and inserts.
   * Also does the necessary checks to make sure the conditions are valid for the given dataset.
   */
  private async applyConditions(patch: N3Patch, identifier: ResourceIdentifier, source: Store): Promise<N3Patch> {
    const { conditions } = patch;
    let { deletes, inserts } = patch;

    if (conditions.length > 0) {
      // Solid, §5.3.1: "If ?conditions is non-empty, find all (possibly empty) variable mappings
      // such that all of the resulting triples occur in the dataset."
      const bindings: Record<string, Term>[] = solveBgp(conditions, source);

      // Solid, §5.3.1: "If no such mapping exists, or if multiple mappings exist,
      // the server MUST respond with a 409 status code."
      if (bindings.length === 0) {
        throw new ConflictHttpError(
          'The document does not contain any matches for the N3 Patch solid:where condition.',
        );
      }
      if (bindings.length > 1) {
        throw new ConflictHttpError(
          'The document contains multiple matches for the N3 Patch solid:where condition, which is not allowed.',
        );
      }

      // Apply bindings to deletes/inserts
      deletes = deletes.map((quad): Quad => mapTerms(quad, (term): Term =>
        term.termType === 'Variable' ? bindings[0][term.value] : term));
      inserts = inserts.map((quad): Quad => mapTerms(quad, (term): Term =>
        term.termType === 'Variable' ? bindings[0][term.value] : term));
    }

    return {
      ...patch,
      deletes,
      inserts,
      conditions: [],
    };
  }
}<|MERGE_RESOLUTION|>--- conflicted
+++ resolved
@@ -1,12 +1,7 @@
 import type { Store } from 'n3';
 import type { Quad, Term } from '@rdfjs/types';
 import { mapTerms } from 'rdf-terms';
-<<<<<<< HEAD
-import { Generator, Wildcard } from 'sparqljs';
-import type { SparqlGenerator } from 'sparqljs';
 import { getLoggerFor } from 'global-logger-factory';
-=======
->>>>>>> ca89c10d
 import { isN3Patch } from '../../http/representation/N3Patch';
 import type { N3Patch } from '../../http/representation/N3Patch';
 import type { RdfDatasetRepresentation } from '../../http/representation/RdfDatasetRepresentation';
