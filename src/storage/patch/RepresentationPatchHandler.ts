import type { Representation } from '../../http/representation/Representation';
import { getLoggerFor } from '../../logging/LogUtil';
import { INTERNAL_ALL } from '../../util/ContentTypes';
import { ConflictHttpError } from '../../util/errors/ConflictHttpError';
import { NotFoundHttpError } from '../../util/errors/NotFoundHttpError';
import { isContainerIdentifier } from '../../util/PathUtil';
<<<<<<< HEAD
=======
import type { ChangeMap } from '../ResourceStore';
>>>>>>> 4b39b50b
import type { PatchHandlerInput } from './PatchHandler';
import { PatchHandler } from './PatchHandler';
import type { RepresentationPatcher } from './RepresentationPatcher';

/**
 * Handles a patch operation by getting the representation from the store, applying a `RepresentationPatcher`,
 * and then writing the result back to the store.
 *
 * In case there is no original representation (the store throws a `NotFoundHttpError`),
 * the patcher is expected to create a new one.
 */
export class RepresentationPatchHandler extends PatchHandler {
  protected readonly logger = getLoggerFor(this);

  private readonly patcher: RepresentationPatcher<Representation>;

  public constructor(patcher: RepresentationPatcher<Representation>) {
    super();
    this.patcher = patcher;
  }

  public async handle({ source, patch, identifier }: PatchHandlerInput): Promise<ChangeMap> {
    // Get the representation from the store
    let representation: Representation | undefined;
    try {
<<<<<<< HEAD
      // Explicit preferences to prevent internal types from being converted
=======
      // Internal types are converted unless specified otherwise like we do here
>>>>>>> 4b39b50b
      representation = await source.getRepresentation(identifier, { type: { '*/*': 1, [INTERNAL_ALL]: 1 }});
    } catch (error: unknown) {
      // Solid, §5.1: "When a successful PUT or PATCH request creates a resource,
      // the server MUST use the effective request URI to assign the URI to that resource."
      // https://solid.github.io/specification/protocol#resource-type-heuristics
      if (!NotFoundHttpError.isInstance(error)) {
        throw error;
      }
      this.logger.debug(`Patching new resource ${identifier.path}`);
    }

    // Patch it
    const patched = await this.patcher.handleSafe({ patch, identifier, representation });

<<<<<<< HEAD
    // Not allowed performing PATCH on a container
    // https://github.com/CommunitySolidServer/CommunitySolidServer/issues/1027#issuecomment-988664970
    if (isContainerIdentifier(identifier)) {
      throw new ConflictHttpError('Not allowed to execute PATCH request on containers.');
=======
    // Solid, §5.3: "Servers MUST NOT allow HTTP PUT or PATCH on a container to update its containment triples;
    // if the server receives such a request, it MUST respond with a 409 status code."
    if (isContainerIdentifier(identifier)) {
      throw new ConflictHttpError('Not allowed to execute PATCH requests on containers.');
>>>>>>> 4b39b50b
    }

    // Write it back to the store
    return source.setRepresentation(identifier, patched);
  }
}<|MERGE_RESOLUTION|>--- conflicted
+++ resolved
@@ -4,10 +4,7 @@
 import { ConflictHttpError } from '../../util/errors/ConflictHttpError';
 import { NotFoundHttpError } from '../../util/errors/NotFoundHttpError';
 import { isContainerIdentifier } from '../../util/PathUtil';
-<<<<<<< HEAD
-=======
 import type { ChangeMap } from '../ResourceStore';
->>>>>>> 4b39b50b
 import type { PatchHandlerInput } from './PatchHandler';
 import { PatchHandler } from './PatchHandler';
 import type { RepresentationPatcher } from './RepresentationPatcher';
@@ -33,11 +30,7 @@
     // Get the representation from the store
     let representation: Representation | undefined;
     try {
-<<<<<<< HEAD
-      // Explicit preferences to prevent internal types from being converted
-=======
       // Internal types are converted unless specified otherwise like we do here
->>>>>>> 4b39b50b
       representation = await source.getRepresentation(identifier, { type: { '*/*': 1, [INTERNAL_ALL]: 1 }});
     } catch (error: unknown) {
       // Solid, §5.1: "When a successful PUT or PATCH request creates a resource,
@@ -52,17 +45,10 @@
     // Patch it
     const patched = await this.patcher.handleSafe({ patch, identifier, representation });
 
-<<<<<<< HEAD
-    // Not allowed performing PATCH on a container
-    // https://github.com/CommunitySolidServer/CommunitySolidServer/issues/1027#issuecomment-988664970
-    if (isContainerIdentifier(identifier)) {
-      throw new ConflictHttpError('Not allowed to execute PATCH request on containers.');
-=======
     // Solid, §5.3: "Servers MUST NOT allow HTTP PUT or PATCH on a container to update its containment triples;
     // if the server receives such a request, it MUST respond with a 409 status code."
     if (isContainerIdentifier(identifier)) {
       throw new ConflictHttpError('Not allowed to execute PATCH requests on containers.');
->>>>>>> 4b39b50b
     }
 
     // Write it back to the store
