--- conflicted
+++ resolved
@@ -12,7 +12,12 @@
  */
 export const ensureTrailingSlash = (path: string): string => path.replace(/\/*$/u, '/');
 
-<<<<<<< HEAD
+/**
+ * Joins all strings of a stream.
+ * @param stream - Stream of strings.
+ *
+ * @returns The joined string.
+ */
 export const readableToString = async(stream: Readable): Promise<string> => (await arrayifyStream(stream)).join('');
 
 /**
@@ -23,14 +28,6 @@
  * @returns The potentially changed path.
  */
 export const trimTrailingSlashes = (path: string): string => path.replace(/\/+$/u, '');
-=======
-/**
- * Joins all strings of a stream.
- * @param stream - Stream of strings.
- *
- * @returns The joined string.
- */
-export const readableToString = async(stream: Readable): Promise<string> => (await arrayifyStream(stream)).join('');
 
 /**
  * Checks if the given two media types/ranges match each other.
@@ -53,5 +50,4 @@
     return true;
   }
   return subTypeA === subTypeB;
-};
->>>>>>> 4403421c
+};