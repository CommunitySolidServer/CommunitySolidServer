--- conflicted
+++ resolved
@@ -416,24 +416,15 @@
 }
 
 /**
-<<<<<<< HEAD
- * Extracts only the first parameter of the content-type header
-=======
  * Parses the Content-Type header.
->>>>>>> 93b71eb7
  *
  * @param contentType - The media type of the content-type header
  *
  * @returns The parsed media type of the content-type
  */
-<<<<<<< HEAD
-export function parseContentType(contentType: string): string {
-  return /^\s*[^;\s]*/u.exec(contentType)![0];
-=======
 export function parseContentType(contentType: string): { type: string } {
   const contentTypeValue = /^\s*([^;\s]*)/u.exec(contentType)![1];
   return { type: contentTypeValue };
->>>>>>> 93b71eb7
 }
 
 /**
