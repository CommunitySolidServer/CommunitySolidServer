import type { IncomingHttpHeaders } from 'http';
import escapeStringRegexp from 'escape-string-regexp';
import { getLoggerFor } from '../logging/LogUtil';
import type { HttpResponse } from '../server/HttpResponse';
import { BadRequestHttpError } from './errors/BadRequestHttpError';

const logger = getLoggerFor('HeaderUtil');
// Map used as a simple cache in the helper function matchesAuthorizationScheme.
const authSchemeRegexCache: Map<string, RegExp> = new Map();

// BNF based on https://tools.ietf.org/html/rfc7231
//
// Accept =          #( media-range [ accept-params ] )
// Accept-Charset =  1#( ( charset / "*" ) [ weight ] )
// Accept-Encoding  = #( codings [ weight ] )
// Accept-Language = 1#( language-range [ weight ] )
//
// Content-Type = media-type
// media-type = type "/" subtype *( OWS ";" OWS parameter )
//
// media-range    = ( "*/*"
//                / ( type "/" "*" )
//                / ( type "/" subtype )
//                ) *( OWS ";" OWS parameter ) ; media type parameters
// accept-params  = weight *( accept-ext )
// accept-ext     = OWS ";" OWS token [ "=" ( token / quoted-string ) ] ; extension parameters
//
// weight = OWS ";" OWS "q=" qvalue
// qvalue = ( "0" [ "." 0*3DIGIT ] )
//        / ( "1" [ "." 0*3("0") ] )
//
// type       = token
// subtype    = token
// parameter  = token "=" ( token / quoted-string )
//
// quoted-string  = DQUOTE *( qdtext / quoted-pair ) DQUOTE
// qdtext         = HTAB / SP / %x21 / %x23-5B / %x5D-7E / obs-text
// obs-text       = %x80-FF
// quoted-pair    = "\" ( HTAB / SP / VCHAR / obs-text )
//
// charset = token
//
// codings          = content-coding / "identity" / "*"
// content-coding   = token
//
// language-range   = (1*8ALPHA *("-" 1*8alphanum)) / "*"
// alphanum         = ALPHA / DIGIT
//
// Delimiters are chosen from the set of US-ASCII visual characters
// not allowed in a token (DQUOTE and "(),/:;<=>?@[\]{}").
// token          = 1*tchar
// tchar          = "!" / "#" / "$" / "%" / "&" / "'" / "*"
//                / "+" / "-" / "." / "^" / "_" / "`" / "|" / "~"
//                / DIGIT / ALPHA
//                ; any VCHAR, except delimiters
//

// INTERFACES
/**
 * General interface for all Accept* headers.
 */
export interface AcceptHeader {
  /** Requested range. Can be a specific value or `*`, matching all. */
  range: string;
  /** Weight of the preference [0, 1]. */
  weight: number;
}

/**
 * Contents of an HTTP Accept header.
 * Range is type/subtype. Both can be `*`.
 */
export interface Accept extends AcceptHeader {
  parameters: {
    /** Media type parameters. These are the parameters that came before the q value. */
    mediaType: Record<string, string>;
    /**
     * Extension parameters. These are the parameters that came after the q value.
     * Value will be an empty string if there was none.
     */
    extension: Record<string, string>;
  };
}

/**
 * Contents of an HTTP Accept-Charset header.
 */
export interface AcceptCharset extends AcceptHeader { }

/**
 * Contents of an HTTP Accept-Encoding header.
 */
export interface AcceptEncoding extends AcceptHeader { }

/**
 * Contents of an HTTP Accept-Language header.
 */
export interface AcceptLanguage extends AcceptHeader { }

/**
 * Contents of an HTTP Accept-Datetime header.
 */
export interface AcceptDatetime extends AcceptHeader { }

/**
 * Contents of a HTTP Content-Type Header.
 * Optional parameters Record is included.
 */
export class ContentType {
  public constructor(public value: string, public parameters: Record<string, string> = {}) {}

  /**
   * Serialize this ContentType object to a ContentType header appropriate value string.
   * @returns The value string, including parameters, if present.
   */
  public toHeaderValueString(): string {
    return Object.entries(this.parameters)
      .sort((entry1, entry2): number => entry1[0].localeCompare(entry2[0]))
      .reduce((acc, entry): string => `${acc}; ${entry[0]}=${entry[1]}`, this.value);
  }
}

export interface LinkEntryParameters extends Record<string, string> {
  /** Required rel properties of Link entry */
  rel: string;
}

export interface LinkEntry {
  target: string;
  parameters: LinkEntryParameters;
}

// REUSED REGEXES
const tchar = /[a-zA-Z0-9!#$%&'*+-.^_`|~]/u;
const token = new RegExp(`^${tchar.source}+$`, 'u');
const mediaRange = new RegExp(`${tchar.source}+/${tchar.source}+`, 'u');

// HELPER FUNCTIONS
/**
 * Replaces all double quoted strings in the input string with `"0"`, `"1"`, etc.
 * @param input - The Accept header string.
 *
 * @throws {@link BadRequestHttpError}
 * Thrown if invalid characters are detected in a quoted string.
 *
 * @returns The transformed string and a map with keys `"0"`, etc. and values the original string that was there.
 */
export function transformQuotedStrings(input: string): { result: string; replacements: Record<string, string> } {
  let idx = 0;
  const replacements: Record<string, string> = {};
  const result = input.replace(/"(?:[^"\\]|\\.)*"/gu, (match): string => {
    // Not all characters allowed in quoted strings, see BNF above
    if (!/^"(?:[\t !\u0023-\u005B\u005D-\u007E\u0080-\u00FF]|(?:\\[\t\u0020-\u007E\u0080-\u00FF]))*"$/u.test(match)) {
      logger.warn(`Invalid quoted string in header: ${match}`);
      throw new BadRequestHttpError(`Invalid quoted string in header: ${match}`);
    }
    const replacement = `"${idx}"`;
    replacements[replacement] = match.slice(1, -1);
    idx += 1;
    return replacement;
  });
  return { result, replacements };
}

/**
 * Splits the input string on commas, trims all parts and filters out empty ones.
 *
 * @param input - Input header string.
 *
 * @returns An array of trimmed strings.
 */
export function splitAndClean(input: string): string[] {
  return input.split(',')
    .map((part): string => part.trim())
    .filter((part): boolean => part.length > 0);
}

/**
 * Checks if the input string matches the qvalue regex.
 *
 * @param qvalue - Input qvalue string (so "q=....").
 *
 * @returns true if q value is valid, false otherwise.
 */
function isValidQValue(qvalue: string): boolean {
  if (!/^(?:(?:0(?:\.\d{0,3})?)|(?:1(?:\.0{0,3})?))$/u.test(qvalue)) {
    logger.warn(`Invalid q value: ${qvalue} does not match ( "0" [ "." 0*3DIGIT ] ) / ( "1" [ "." 0*3("0") ] ).`);
    return false;
  }
  return true;
}

/**
 * Parses a list of split parameters and checks their validity. Parameters with invalid
 * syntax are ignored and not returned.
 *
 * @param parameters - A list of split parameters (token [ "=" ( token / quoted-string ) ])
 * @param replacements - The double quoted strings that need to be replaced.
 *
 * @returns An array of name/value objects corresponding to the parameters.
 */
export function parseParameters(parameters: string[], replacements: Record<string, string>):
{ name: string; value: string }[] {
  return parameters.reduce<{ name: string; value: string }[]>((acc, param): { name: string; value: string }[] => {
    const [ name, rawValue ] = param.split('=').map((str): string => str.trim());

    // Test replaced string for easier check
    // parameter  = token "=" ( token / quoted-string )
    // second part is optional for certain parameters
    if (!(token.test(name) && (!rawValue || /^"\d+"$/u.test(rawValue) || token.test(rawValue)))) {
      logger.warn(
        `Invalid parameter value: ${name}=${replacements[rawValue] || rawValue} ` +
        `does not match (token ( "=" ( token / quoted-string ))?). `,
      );
      return acc;
    }

    let value = rawValue;
    if (value in replacements) {
      value = replacements[rawValue];
    }

    acc.push({ name, value });
    return acc;
  }, []);
}

/**
 * Parses a single media range with corresponding parameters from an Accept header.
 * For every parameter value that is a double quoted string,
 * we check if it is a key in the replacements map.
 * If yes the value from the map gets inserted instead. Invalid q values and
 * parameter values are ignored and not returned.
 *
 * @param part - A string corresponding to a media range and its corresponding parameters.
 * @param replacements - The double quoted strings that need to be replaced.
 *
 * @returns {@link Accept | undefined} object corresponding to the header string, or
 * undefined if an invalid type or sub-type is detected.
 */
function parseAcceptPart(part: string, replacements: Record<string, string>): Accept | undefined {
  const [ range, ...parameters ] = part.split(';').map((param): string => param.trim());

  // No reason to test differently for * since we don't check if the type exists
<<<<<<< HEAD
  if (!mediaRange.test(range)) {
    logger.warn(`Invalid Accept range: ${range}`);
    throw new BadRequestHttpError(
      `Invalid Accept range: ${range} does not match ( "*/*" / ( token "/" "*" ) / ( token "/" token ) )`,
    );
=======
  const [ type, subtype ] = range.split('/');
  if (!type || !subtype || !token.test(type) || !token.test(subtype)) {
    logger.warn(`Invalid Accept range: ${range} does not match ( "*/*" / ( token "/" "*" ) / ( token "/" token ) )`);
    return;
>>>>>>> 1f164736
  }

  let weight = 1;
  const mediaTypeParams: Record<string, string> = {};
  const extensionParams: Record<string, string> = {};
  let map = mediaTypeParams;
  const parsedParams = parseParameters(parameters, replacements);
  parsedParams.forEach(({ name, value }): void => {
    if (name === 'q') {
      // Extension parameters appear after the q value
      map = extensionParams;
      if (isValidQValue(value)) {
        weight = Number.parseFloat(value);
      }
    } else {
      if (!value && map !== extensionParams) {
        logger.warn(`Invalid Accept parameter ${name}: ` +
          `Accept parameter values are not optional when preceding the q value`);
        return;
      }
      map[name] = value || '';
    }
  });

  return {
    range,
    weight,
    parameters: {
      mediaType: mediaTypeParams,
      extension: extensionParams,
    },
  };
}

/**
 * Parses an Accept-* header where each part is only a value and a weight, so roughly /.*(q=.*)?/ separated by commas.
 * The returned weights default to 1 if no q value is found or the q value is invalid.
 * @param input - Input header string.
 *
 * @returns An array of ranges and weights.
 */
function parseNoParameters(input: string): AcceptHeader[] {
  const parts = splitAndClean(input);

  return parts.map((part): AcceptHeader => {
    const [ range, qvalue ] = part.split(';').map((param): string => param.trim());
    const result = { range, weight: 1 };
    if (qvalue) {
      if (!qvalue.startsWith('q=')) {
        logger.warn(`Only q parameters are allowed in ${input}`);
        return result;
      }
      const val = qvalue.slice(2);
      if (isValidQValue(val)) {
        result.weight = Number.parseFloat(val);
      }
    }
    return result;
  }).sort((left, right): number => right.weight - left.weight);
}

// EXPORTED FUNCTIONS

/**
 * Parses an Accept header string.
 *
 * @param input - The Accept header string.
 *
 * @returns An array of {@link Accept} objects, sorted by weight. Accept parts
 * with invalid syntax are ignored and removed from the returned array.
 */
export function parseAccept(input: string): Accept[] {
  // Quoted strings could prevent split from having correct results
  const { result, replacements } = transformQuotedStrings(input);

  return splitAndClean(result)
    .reduce<Accept[]>((acc, part): Accept[] => {
    const partOrUndef = parseAcceptPart(part, replacements);

    if (partOrUndef !== undefined) {
      acc.push(partOrUndef);
    }

    return acc;
  }, [])
    .sort((left, right): number => right.weight - left.weight);
}

/**
 * Parses an Accept-Charset header string.
 *
 * @param input - The Accept-Charset header string.
 *
 * @returns An array of {@link AcceptCharset} objects, sorted by weight. Invalid ranges
 * are ignored and not returned.
 */
export function parseAcceptCharset(input: string): AcceptCharset[] {
  const results = parseNoParameters(input);
  return results.filter((result): boolean => {
    if (!token.test(result.range)) {
      logger.warn(`Invalid Accept-Charset range: ${result.range} does not match (content-coding / "identity" / "*")`);
      return false;
    }
    return true;
  });
}

/**
 * Parses an Accept-Encoding header string.
 *
 * @param input - The Accept-Encoding header string.
 *
 * @returns An array of {@link AcceptEncoding} objects, sorted by weight. Invalid ranges
 * are ignored and not returned.
 */
export function parseAcceptEncoding(input: string): AcceptEncoding[] {
  const results = parseNoParameters(input);
  return results.filter((result): boolean => {
    if (!token.test(result.range)) {
      logger.warn(`Invalid Accept-Encoding range: ${result.range} does not match (charset / "*")`);
      return false;
    }
    return true;
  });
}

/**
 * Parses an Accept-Language header string.
 *
 * @param input - The Accept-Language header string.
 *
 * @returns An array of {@link AcceptLanguage} objects, sorted by weight. Invalid ranges
 * are ignored and not returned.
 */
export function parseAcceptLanguage(input: string): AcceptLanguage[] {
  const results = parseNoParameters(input);
  return results.filter((result): boolean => {
    // (1*8ALPHA *("-" 1*8alphanum)) / "*"
    if (result.range !== '*' && !/^[a-zA-Z]{1,8}(?:-[a-zA-Z0-9]{1,8})*$/u.test(result.range)) {
      logger.warn(
        `Invalid Accept-Language range: ${result.range} does not match ((1*8ALPHA *("-" 1*8alphanum)) / "*")`,
      );
      return false;
    }
    return true;
  });
}

// eslint-disable-next-line max-len
const rfc1123Date = /^(?:Mon|Tue|Wed|Thu|Fri|Sat|Sun), \d{2} (?:Jan|Feb|Mar|Apr|May|Jun|Jul|Aug|Sep|Oct|Nov|Dec) \d{4} \d{2}:\d{2}:\d{2} GMT$/u;

/**
 * Parses an Accept-DateTime header string.
 *
 * @param input - The Accept-DateTime header string.
 *
 * @returns An array with a single {@link AcceptDatetime} object, or an empty
 * array if a range in an invalid format is detected.
 */
export function parseAcceptDateTime(input: string): AcceptDatetime[] {
  const range = input.trim();
  if (!range) {
    return [];
  }
  if (!rfc1123Date.test(range)) {
    logger.warn(`Invalid Accept-DateTime range: ${range} does not match the RFC1123 format`);
    return [];
  }
  return [{ range, weight: 1 }];
}

/**
 * Adds a header value without overriding previous values.
 */
export function addHeader(response: HttpResponse, name: string, value: string | string[]): void {
  let allValues: string[] = [];
  if (response.hasHeader(name)) {
    let oldValues = response.getHeader(name)!;
    if (typeof oldValues === 'string') {
      oldValues = [ oldValues ];
    } else if (typeof oldValues === 'number') {
      oldValues = [ `${oldValues}` ];
    }
    allValues = oldValues;
  }
  if (Array.isArray(value)) {
    allValues.push(...value);
  } else {
    allValues.push(value);
  }
  response.setHeader(name, allValues.length === 1 ? allValues[0] : allValues);
}

/**
 * Parses the Content-Type header and also parses any parameters in the header.
 *
 * @param input - The Content-Type header string.
 *
 * @throws {@link BadRequestHttpError}
 * Thrown on invalid header syntax.
 *
 * @returns A {@link ContentType} object containing the value and optional parameters.
 */
export function parseContentType(input: string): ContentType {
  // Quoted strings could prevent split from having correct results
  const { result, replacements } = transformQuotedStrings(input);
  const [ value, ...params ] = result.split(';').map((str): string => str.trim());
  if (!mediaRange.test(value)) {
    logger.warn(`Invalid content-type: ${value}`);
    throw new BadRequestHttpError(`Invalid content-type: ${value} does not match ( token "/" token )`);
  }

  return parseParameters(params, replacements)
    .reduce<ContentType>(
    (prev, cur): ContentType => {
      prev.parameters[cur.name] = cur.value;
      return prev;
    },
    new ContentType(value),
  );
}

/**
 * The Forwarded header from RFC7239
 */
export interface Forwarded {
  /** The user-agent facing interface of the proxy */
  by?: string;
  /** The node making the request to the proxy */
  for?: string;
  /** The host request header field as received by the proxy */
  host?: string;
  /** The protocol used to make the request */
  proto?: string;
}

/**
 * Parses a Forwarded header value and will fall back to X-Forwarded-* headers.
 *
 * @param headers - The incoming HTTP headers.
 *
 * @returns The parsed Forwarded header.
 */
export function parseForwarded(headers: IncomingHttpHeaders): Forwarded {
  const forwarded: Record<string, string> = {};
  if (headers.forwarded) {
    for (const pair of headers.forwarded.replace(/\s*,.*/u, '').split(';')) {
      const components = /^(by|for|host|proto)=(.+)$/u.exec(pair);
      if (components) {
        forwarded[components[1]] = components[2];
      }
    }
  } else {
    const suffixes = [ 'host', 'proto' ];
    for (const suffix of suffixes) {
      const value = headers[`x-forwarded-${suffix}`] as string;
      if (value) {
        forwarded[suffix] = value.trim().replace(/\s*,.*/u, '');
      }
    }
  }
  return forwarded;
}

/**
 * Parses the link header(s) and returns an array of LinkEntry objects.
 *
 * @param link - A single link header or an array of link headers
 * @returns A LinkEntry array, LinkEntry contains a link and a params Record&lt;string,string&gt;
 */
export function parseLinkHeader(link: string | string[] = []): LinkEntry[] {
  const linkHeaders = Array.isArray(link) ? link : [ link ];
  const links: LinkEntry[] = [];
  for (const entry of linkHeaders) {
    const { result, replacements } = transformQuotedStrings(entry);
    for (const part of splitAndClean(result)) {
      const [ target, ...parameters ] = part.split(/\s*;\s*/u);
      if (/^[^<]|[^>]$/u.test(target)) {
        logger.warn(`Invalid link header ${part}.`);
        continue;
      }

      // RFC 8288 - Web Linking (https://datatracker.ietf.org/doc/html/rfc8288)
      //
      //     The rel parameter MUST be
      //     present but MUST NOT appear more than once in a given link-value;
      //     occurrences after the first MUST be ignored by parsers.
      //
      const params: any = {};
      for (const { name, value } of parseParameters(parameters, replacements)) {
        if (name === 'rel' && 'rel' in params) {
          continue;
        }
        params[name] = value;
      }

      if (!('rel' in params)) {
        logger.warn(`Invalid link header ${part} contains no 'rel' parameter.`);
        continue;
      }

      links.push({ target: target.slice(1, -1), parameters: params });
    }
  }
  return links;
}

/**
 * Checks if the value of an HTTP Authorization header matches a specific scheme (e.g. Basic, Bearer, etc).
 *
 * @param scheme - Name of the authorization scheme (case insensitive).
 * @param authorization - The value of the Authorization header (may be undefined).
 * @returns True if the Authorization header uses the specified scheme, false otherwise.
 */
export function matchesAuthorizationScheme(scheme: string, authorization?: string): boolean {
  const lowerCaseScheme = scheme.toLowerCase();
  if (!authSchemeRegexCache.has(lowerCaseScheme)) {
    authSchemeRegexCache.set(lowerCaseScheme, new RegExp(`^${escapeStringRegexp(lowerCaseScheme)} `, 'ui'));
  }
  // Support authorization being undefined (for the sake of usability).
  return typeof authorization !== 'undefined' && authSchemeRegexCache.get(lowerCaseScheme)!.test(authorization);
}

/**
 * Checks if the scheme part of the specified url matches at least one of the provided options.
 *
 * @param url - A string representing the URL.
 * @param schemes - Scheme value options (the function will check if at least one matches the URL scheme).
 * @returns True if the URL scheme matches at least one of the provided options, false otherwise.
 */
export function hasScheme(url: string, ...schemes: string[]): boolean {
  const schemeOptions = new Set(schemes.map((item): string => item.toLowerCase()));
  const urlSchemeResult = /^(.+?):\/\//u.exec(url);
  return urlSchemeResult ? schemeOptions.has(urlSchemeResult[1].toLowerCase()) : false;
}<|MERGE_RESOLUTION|>--- conflicted
+++ resolved
@@ -242,18 +242,9 @@
   const [ range, ...parameters ] = part.split(';').map((param): string => param.trim());
 
   // No reason to test differently for * since we don't check if the type exists
-<<<<<<< HEAD
   if (!mediaRange.test(range)) {
-    logger.warn(`Invalid Accept range: ${range}`);
-    throw new BadRequestHttpError(
-      `Invalid Accept range: ${range} does not match ( "*/*" / ( token "/" "*" ) / ( token "/" token ) )`,
-    );
-=======
-  const [ type, subtype ] = range.split('/');
-  if (!type || !subtype || !token.test(type) || !token.test(subtype)) {
     logger.warn(`Invalid Accept range: ${range} does not match ( "*/*" / ( token "/" "*" ) / ( token "/" token ) )`);
     return;
->>>>>>> 1f164736
   }
 
   let weight = 1;
