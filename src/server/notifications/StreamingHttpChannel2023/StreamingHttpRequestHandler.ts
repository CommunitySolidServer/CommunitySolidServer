--- conflicted
+++ resolved
@@ -72,14 +72,9 @@
   }
 
   private async authorize(credentials: Credentials, topic: string): Promise<void> {
-<<<<<<< HEAD
     const requestedModes = new IdentifierSetMultiMap<string>([[{ path: topic }, PERMISSIONS.Read ]]);
-    this.logger.debug(`Retrieved required modes: ${[ ...requestedModes.entrySets() ].join(',')}`);
-=======
-    const requestedModes = new IdentifierSetMultiMap<AccessMode>([[{ path: topic }, AccessMode.read ]]);
     this.logger.debug(`Retrieved required modes: ${[ ...requestedModes.entrySets() ]
       .map(([ id, set ]): string => `{ ${id.path}: ${[ ...set ].join(',')} }`).join(',')}`);
->>>>>>> c2005e98
 
     const availablePermissions = await this.permissionReader.handleSafe({ credentials, requestedModes });
     this.logger.debug(`Available permissions are ${[ ...availablePermissions.entries() ]
