<<<<<<< HEAD
import { AsyncHandler } from '../util/AsyncHandler';
import { OnErrorHandler } from '../util/ErrorHandlingWaterfallHandler';
=======
import { AsyncHandler } from '../util/handlers/AsyncHandler';
>>>>>>> 0fe1bbd0
import type { HttpRequest } from './HttpRequest';
import type { HttpResponse } from './HttpResponse';

export interface HttpHandlerInput {
  request: HttpRequest;
  response: HttpResponse;
}

/**
 * An HTTP request handler.
 */
export abstract class HttpHandler extends AsyncHandler<HttpHandlerInput> {}

export abstract class OnErrorHttpHandler extends OnErrorHandler<HttpHandlerInput, void> {}<|MERGE_RESOLUTION|>--- conflicted
+++ resolved
@@ -1,9 +1,5 @@
-<<<<<<< HEAD
-import { AsyncHandler } from '../util/AsyncHandler';
-import { OnErrorHandler } from '../util/ErrorHandlingWaterfallHandler';
-=======
 import { AsyncHandler } from '../util/handlers/AsyncHandler';
->>>>>>> 0fe1bbd0
+import { OnErrorHandler } from '../util/handlers/ErrorHandlingWaterfallHandler';
 import type { HttpRequest } from './HttpRequest';
 import type { HttpResponse } from './HttpResponse';
 
