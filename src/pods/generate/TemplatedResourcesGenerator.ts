--- conflicted
+++ resolved
@@ -10,11 +10,8 @@
   FileIdentifierMapperFactory,
   ResourceLink,
 } from '../../storage/mapping/FileIdentifierMapper';
-<<<<<<< HEAD
-=======
 import type { ResourceSet } from '../../storage/ResourceSet';
 import { INTERNAL_QUADS } from '../../util/ContentTypes';
->>>>>>> 4b39b50b
 import { guardStream } from '../../util/GuardedStream';
 import type { Guarded } from '../../util/GuardedStream';
 import { joinFilePath, isContainerIdentifier, resolveAssetPath } from '../../util/PathUtil';
