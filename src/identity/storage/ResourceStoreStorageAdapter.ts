import type { Adapter, AdapterPayload } from 'oidc-provider';
import { BasicRepresentation } from '../../ldp/representation/BasicRepresentation';
import type { Representation } from '../../ldp/representation/Representation';
import type { ResourceIdentifier } from '../../ldp/representation/ResourceIdentifier';
import type { ResourceStore } from '../../storage/ResourceStore';
import { APPLICATION_OCTET_STREAM, TEXT_TURTLE } from '../../util/ContentTypes';
import { NotImplementedHttpError } from '../../util/errors/NotImplementedHttpError';
import { ensureTrailingSlash } from '../../util/PathUtil';

export class ResourceStoreStorageAdapter implements Adapter {
  private readonly baseUrl: string;
  private readonly store: ResourceStore;

  public constructor(baseUrl: string, idpResourcePrefix: string, store: ResourceStore) {
    this.baseUrl = `${ensureTrailingSlash(baseUrl)}${idpResourcePrefix}`;
    this.store = store;
  }

  private static epochTime(): number {
    return Math.floor(Date.now() / 1000);
  }

  private resourceIdentifier(id: string): ResourceIdentifier {
    return { path: `${this.baseUrl}${id}` };
  }

  private grantKeyFor(id: string): ResourceIdentifier {
    return this.resourceIdentifier(`grant:${id}`);
  }

  private sessionUidKeyFor(id: string): ResourceIdentifier {
    return this.resourceIdentifier(`sessionUid:${id}`);
  }

  private userCodeKeyFor(id: string): ResourceIdentifier {
    return this.resourceIdentifier(`userCode:${id}`);
  }

  public async consume(id: string): Promise<undefined | void> {
    const resource = this.resourceIdentifier(id);
    const x = `<${resource.path}> <p> "${ResourceStoreStorageAdapter.epochTime()}"`;
    await this.store.setRepresentation(this.resourceIdentifier(id), new BasicRepresentation(x, resource, TEXT_TURTLE));
  }

  public async destroy(id: string): Promise<undefined | void> {
    await this.store.deleteResource(this.resourceIdentifier(id));
  }

  public async find(id: string): Promise<AdapterPayload | undefined | void> {
    const representation: Representation = await this.store.getRepresentation(this.resourceIdentifier(id), {});

<<<<<<< HEAD
    const resource = await new Promise((resolve, reject): void => {
      let resource = '';
      representation.data.on('data', data => {
        resource += data.toString();
      });
      representation.data.on('end', () => resolve(resource));
=======
    const resource = await new Promise<string>((resolve, reject): void => {
      let potentialResource = '';
      representation.data.on('data', (data): void => {
        potentialResource += data.toString();
      });
      representation.data.on('end', (): void => resolve(potentialResource));
>>>>>>> aed6071a
      representation.data.on('error', reject);
    });

    return JSON.parse(resource) as AdapterPayload | undefined;
  }

  public async findByUid(uid: string): Promise<AdapterPayload | undefined | void> {
    const id = (await this.store.getRepresentation(this.sessionUidKeyFor(uid), {})).data.read.toString();
    return this.find(id);
  }

  public async findByUserCode(userCode: string): Promise<AdapterPayload | undefined | void> {
    const id = (await this.store.getRepresentation(this.userCodeKeyFor(userCode), {})).data.read.toString();
    return this.find(id);
  }

  public async upsert(id: string, payload: AdapterPayload, expiresIn: number): Promise<undefined | void> {
    const resourceIdentifier: ResourceIdentifier = this.resourceIdentifier(id);

    // If (this.model === 'Session') {
    //   this.lru.set(InMemoryIdPStorageAdapter.sessionUidKeyFor(payload.uid as string), id, expiresIn * 1000);
    // }

    // const { grantId, userCode } = payload;
    // if (grantId) {
    //   const grantKey = InMemoryIdPStorageAdapter.grantKeyFor(grantId);
    //   const grant = this.lru.get(grantKey);
    //   if (!grant) {
    //     this.lru.set(grantKey, [ key ]);
    //   } else {
    //     (grant as string[]).push(key);
    //   }
    // }

    // if (userCode) {
    //   this.lru.set(InMemoryIdPStorageAdapter.userCodeKeyFor(userCode), id, expiresIn * 1000);
    // }

    // this.lru.set(key, payload, expiresIn * 1000);
    await this.store.setRepresentation(
      resourceIdentifier,
      new BasicRepresentation(JSON.stringify(payload), resourceIdentifier, APPLICATION_OCTET_STREAM),
    );
  }

  public async revokeByGrantId(grantId: string): Promise<undefined | void> {
    // Const grantKey = InMemoryIdPStorageAdapter.grantKeyFor(grantId);
    // const grant = this.lru.get(grantKey);
    // if (grant) {
    //   (grant as string[]).forEach((token): void => this.lru.del(token));
    //   this.lru.del(grantKey);
    // }
    throw new NotImplementedHttpError();
  }
}<|MERGE_RESOLUTION|>--- conflicted
+++ resolved
@@ -49,21 +49,12 @@
   public async find(id: string): Promise<AdapterPayload | undefined | void> {
     const representation: Representation = await this.store.getRepresentation(this.resourceIdentifier(id), {});
 
-<<<<<<< HEAD
-    const resource = await new Promise((resolve, reject): void => {
-      let resource = '';
-      representation.data.on('data', data => {
-        resource += data.toString();
-      });
-      representation.data.on('end', () => resolve(resource));
-=======
     const resource = await new Promise<string>((resolve, reject): void => {
       let potentialResource = '';
       representation.data.on('data', (data): void => {
         potentialResource += data.toString();
       });
       representation.data.on('end', (): void => resolve(potentialResource));
->>>>>>> aed6071a
       representation.data.on('error', reject);
     });
 
