--- conflicted
+++ resolved
@@ -1,9 +1,4 @@
 #!/usr/bin/env node
-<<<<<<< HEAD
-import { ExpressHttpServer } from '..';
-import { SimpleServerConfiguration } from '../configs/SimpleServerConfiguration';
-import yargs from 'yargs';
-=======
 import yargs from 'yargs';
 import {
   AcceptPreferenceParser,
@@ -37,7 +32,6 @@
   TurtleToQuadConverter,
   UrlContainerManager,
 } from '..';
->>>>>>> 56499032
 
 const { argv } = yargs
   .usage('node ./bin/server.js [args]')
@@ -48,14 +42,8 @@
 
 const { port } = argv;
 
-const configuration = new SimpleServerConfiguration(port);
+const base = `http://localhost:${port}/`;
 
-<<<<<<< HEAD
-configuration.getHttpServer().then((httpServer: ExpressHttpServer): void => {
-  httpServer.listen(port);
-  process.stdout.write(`Running at ${configuration.base}\n`);
-}).catch((error: any): void => {
-=======
 // This is instead of the dependency injection that still needs to be added
 const bodyParser = new CompositeAsyncHandler<HttpRequest, Representation | undefined>([
   new SimpleSparqlUpdateBodyParser(),
@@ -113,7 +101,6 @@
 setup.setup(port, base).then((): void => {
   process.stdout.write(`Running at ${base}\n`);
 }).catch((error): void => {
->>>>>>> 56499032
   process.stderr.write(`${error}\n`);
   process.exit(1);
 });