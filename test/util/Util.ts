--- conflicted
+++ resolved
@@ -6,6 +6,7 @@
 /* eslint-disable @typescript-eslint/naming-convention */
 const portNames = [
   'DynamicPods',
+  'Identity',
   'LpdHandlerWithAuth',
   'LpdHandlerWithoutAuth',
   'Middleware',
@@ -17,17 +18,6 @@
   'WebSocketsProtocol',
 ] as const;
 
-<<<<<<< HEAD
-  const endPromise = new Promise<void>((resolve): void => {
-    response.on('end', (): void => {
-      expect(response._isEndCalled()).toBeTruthy();
-      resolve();
-    });
-  });
-
-  await handler.handleSafe({ request, response });
-  await endPromise;
-=======
 export function getPort(name: typeof portNames[number]): number {
   const idx = portNames.indexOf(name);
   // Just in case something doesn't listen to the typings
@@ -36,7 +26,6 @@
   }
   return 6000 + idx;
 }
->>>>>>> 6cd2806c
 
 export function describeIf(envFlag: string, name: string, fn: () => void): void {
   const flag = `TEST_${envFlag.toUpperCase()}`;
