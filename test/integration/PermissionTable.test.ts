--- conflicted
+++ resolved
@@ -41,14 +41,9 @@
 // Columns: method, target, C/ permissions, C/R permissions, body, content-type, target exists, target does not exist
 // `undefined` implies C/R inherits the permissions of C/
 // For PUT/PATCH/DELETE we return 205 instead of 200/204
-<<<<<<< HEAD
-/* eslint-disable style/no-multi-spaces */
+/* eslint-disable @stylistic/no-multi-spaces */
 type Perm = 'read' | 'append' | 'write' | 'control';
 const table: [string, string, Perm[], Perm[] | undefined, string, string, number, number][] = [
-=======
-/* eslint-disable @stylistic/no-multi-spaces */
-const table: [string, string, AM[], AM[] | undefined, string, string, number, number][] = [
->>>>>>> c2005e98
   // No authorization headers are sent in an OPTIONS request making it impossible to grant permission.
   // See https://github.com/CommunitySolidServer/CommunitySolidServer/issues/1246#issuecomment-1087325235
   // From https://fetch.spec.whatwg.org/#cors-preflight-fetch it follows
@@ -164,17 +159,12 @@
 const port = getPort('PermissionTable');
 const baseUrl = `http://localhost:${port}/`;
 
-<<<<<<< HEAD
-type AuthFunctionType = (store: ResourceStore, target: string,
-  permissions: Perm[], childPermissions: Perm[]) => Promise<void>;
-=======
 type AuthFunctionType = (
   store: ResourceStore,
   target: string,
-  permissions: AclPermissionSet,
-  childPermissions: AclPermissionSet
+  permissions: Perm[],
+  childPermissions: Perm[]
 ) => Promise<void>;
->>>>>>> c2005e98
 
 const rootFilePath = getTestFolder('permissionTable');
 const stores: [string, string, { configs: string[]; authFunction: AuthFunctionType; teardown: () => Promise<void> }][] =
