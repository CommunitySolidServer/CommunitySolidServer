--- conflicted
+++ resolved
@@ -10,52 +10,16 @@
   let config: AuthenticatedFileResourceStoreConfig;
   let handler: HttpHandler;
   let store: ResourceStore;
-<<<<<<< HEAD
   let aclHelper: AclTestHelper;
 
-=======
->>>>>>> c7bcfc1e
   beforeAll(
     async(): Promise<void> => {
       config = new AuthenticatedFileResourceStoreConfig();
       handler = config.getHttpHandler();
       ({ store } = config);
 
-<<<<<<< HEAD
-      aclHelper = new AclTestHelper(store, 'http://test.com/');
-
-      await aclHelper.setSimpleAcl({ read: true, write: true, append: true }, 'agent');
-
-      // Check if permanent file exists, if not make one
-      let requestUrl = new URL('http://test.com/permanent.txt');
-      let response = await call(
-        handler,
-        requestUrl,
-        'GET',
-        { accept: 'text/*' },
-        [],
-      );
-      if (response.statusCode !== 200) {
-        requestUrl = new URL('http://test.com/');
-        const fileData = await fs.readFile('test/testfiles/permanent.txt');
-
-        response = await callFile(
-          handler,
-          requestUrl,
-          'POST',
-          {
-            'content-type': 'application/octet-stream',
-            slug: 'permanent.txt',
-            'transfer-encoding': 'chunked',
-          },
-          fileData,
-        );
-        expect(response.statusCode).toBe(200);
-      }
-=======
       const root = config.runtimeConfig.rootFilepath;
       await fs.copyFile('test/assets/permanent.txt', `${root}/permanent.txt`);
->>>>>>> c7bcfc1e
     },
   );
   afterAll(
