import type { Server } from 'http';
import fetch from 'cross-fetch';
import type { Initializer } from '../../src/init/Initializer';
import type { HttpServerFactory } from '../../src/server/HttpServerFactory';
import { instantiateFromConfig } from './Config';

const port = 6004;
const baseUrl = `http://localhost:${port}/`;

// Some tests with real Requests/Responses until the mocking library has been removed from the tests
describe('A Solid server', (): void => {
  let server: Server;
  let initializer: Initializer;
  let factory: HttpServerFactory;

  beforeAll(async(): Promise<void> => {
    const instances = await instantiateFromConfig(
      'urn:solid-server:test:Instances', 'server-memory.json', {
        'urn:solid-server:default:variable:port': port,
        'urn:solid-server:default:variable:baseUrl': baseUrl,
<<<<<<< HEAD
        'urn:solid-server:default:variable:podTemplateFolder': joinFilePath(__dirname, '../assets/templates'),
        'urn:solid-server:default:variable:webViewsFolder': '',
=======
>>>>>>> 723759ec
      },
    ) as Record<string, any>;
    ({ factory, initializer } = instances);
    await initializer.handleSafe();
    server = factory.startServer(port);
  });

  afterAll(async(): Promise<void> => {
    await new Promise<void>((resolve, reject): void => {
      server.close((error): void => error ? reject(error) : resolve());
    });
  });

  it('can GET results from a container.', async(): Promise<void> => {
    const res = await fetch(baseUrl);
    expect(res.status).toBe(200);
  });

  it('can GET results from a resource.', async(): Promise<void> => {
    const url = `${baseUrl}.acl`;
    const res = await fetch(url);
    expect(res.status).toBe(200);
  });

  it('can PUT to containers.', async(): Promise<void> => {
    const url = `${baseUrl}containerPUT/`;
    const res = await fetch(url, {
      method: 'PUT',
      headers: {
        'content-type': 'text/turtle',
      },
      body: '<a:b> <a:b> <a:b>.',
    });
    expect(res.status).toBe(205);
  });

  it('can PUT to resources.', async(): Promise<void> => {
    const url = `${baseUrl}resourcePUT`;
    const res = await fetch(url, {
      method: 'PUT',
      headers: {
        'content-type': 'text/turtle',
      },
      body: '<a:b> <a:b> <a:b>.',
    });
    expect(res.status).toBe(205);
  });

  it('can handle PUT errors.', async(): Promise<void> => {
    // There was a specific case where the following request caused the connection to close instead of error
    const res = await fetch(baseUrl, {
      method: 'PUT',
      headers: {
        'content-type': 'text/plain',
      },
      body: '"test"',
    });
    expect(res.status).toBe(400);
  });

  it('can POST to create a container.', async(): Promise<void> => {
    const res = await fetch(baseUrl, {
      method: 'POST',
      headers: {
        'content-type': 'text/turtle',
        slug: 'containerPOST/',
      },
      body: '<a:b> <a:b> <a:b>.',
    });
    expect(res.status).toBe(201);
    expect(res.headers.get('location')).toBe(`${baseUrl}containerPOST/`);
  });

  it('can POST to create a resource.', async(): Promise<void> => {
    const res = await fetch(baseUrl, {
      method: 'POST',
      headers: {
        'content-type': 'text/turtle',
        slug: 'resourcePOST',
      },
      body: '<a:b> <a:b> <a:b>.',
    });
    expect(res.status).toBe(201);
    expect(res.headers.get('location')).toBe(`${baseUrl}resourcePOST`);
  });

  it('can DELETE containers.', async(): Promise<void> => {
    const url = `${baseUrl}containerDELETE/`;
    await fetch(url, {
      method: 'PUT',
      headers: {
        'content-type': 'text/turtle',
      },
      body: '<a:b> <a:b> <a:b>.',
    });
    const res = await fetch(url, { method: 'DELETE' });
    expect(res.status).toBe(205);
  });

  it('can DELETE resources.', async(): Promise<void> => {
    const url = `${baseUrl}resourceDELETE`;
    await fetch(url, {
      method: 'PUT',
      headers: {
        'content-type': 'text/turtle',
      },
      body: '<a:b> <a:b> <a:b>.',
    });
    const res = await fetch(url, { method: 'DELETE' });
    expect(res.status).toBe(205);
  });

  it('can PATCH resources.', async(): Promise<void> => {
    const url = `${baseUrl}resourcePATCH`;
    await fetch(url, {
      method: 'PUT',
      headers: {
        'content-type': 'text/turtle',
      },
      body: '<a:b> <a:b> <a:b>.',
    });
    const res = await fetch(url, {
      method: 'PATCH',
      headers: {
        'content-type': 'application/sparql-update',
      },
      body: 'INSERT DATA { <b:b> <b:b> <b:b>. }',
    });
    expect(res.status).toBe(205);
  });
});<|MERGE_RESOLUTION|>--- conflicted
+++ resolved
@@ -18,11 +18,7 @@
       'urn:solid-server:test:Instances', 'server-memory.json', {
         'urn:solid-server:default:variable:port': port,
         'urn:solid-server:default:variable:baseUrl': baseUrl,
-<<<<<<< HEAD
-        'urn:solid-server:default:variable:podTemplateFolder': joinFilePath(__dirname, '../assets/templates'),
         'urn:solid-server:default:variable:webViewsFolder': '',
-=======
->>>>>>> 723759ec
       },
     ) as Record<string, any>;
     ({ factory, initializer } = instances);
