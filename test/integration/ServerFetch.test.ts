--- conflicted
+++ resolved
@@ -2,11 +2,8 @@
 import fetch from 'cross-fetch';
 import type { Initializer } from '../../src/init/Initializer';
 import type { HttpServerFactory } from '../../src/server/HttpServerFactory';
-<<<<<<< HEAD
 import type { WrappedExpiringStorage } from '../../src/storage/keyvalue/WrappedExpiringStorage';
-=======
 import { getPort } from '../util/Util';
->>>>>>> 6cd2806c
 import { instantiateFromConfig } from './Config';
 
 const port = getPort('ServerFetch');
