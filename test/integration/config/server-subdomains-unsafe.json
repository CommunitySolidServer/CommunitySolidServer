{
  "@context": "https://linkedsoftwaredependencies.org/bundles/npm/@solid/community-server/^0.0.0/components/context.jsonld",
  "import": [
    "files-scs:config/presets/acl.json",
    "files-scs:config/presets/http.json",
    "files-scs:config/presets/identifiers/subdomain-identifiers.json",
    "files-scs:config/presets/init.json",
    "files-scs:config/presets/ldp/metadata-handler.json",
    "files-scs:config/presets/ldp/operation-handler.json",
    "files-scs:config/presets/ldp/permissions-extractor.json",
    "files-scs:config/presets/ldp/response-writer.json",
    "files-scs:config/presets/ldp/request-parser.json",
    "files-scs:config/presets/ldp/websockets.json",
    "files-scs:config/presets/middleware.json",
    "files-scs:config/presets/pod-management.json",
    "files-scs:config/presets/representation-conversion.json",
    "files-scs:config/presets/static.json",
    "files-scs:config/presets/storage/backend/storage-memory.json",
    "files-scs:config/presets/storage/backend/storage-filesystem-subdomains.json",
    "files-scs:config/presets/storage-wrapper.json",
    "files-scs:config/presets/cli-params.json"
  ],
  "@graph": [
    {
      "comment": "Main changes from default are the subdomain parts and the unsafe UnsecureWebIdExtractor",
      "@id": "urn:solid-server:test:Instances",
      "@type": "RecordObject",
      "RecordObject:_record": [
        {
          "RecordObject:_record_key": "initializer",
          "RecordObject:_record_value": {
            "@type": "SequenceHandler",
            "SequenceHandler:_handlers": [
              { "@id": "urn:solid-server:default:RootContainerInitializer" },
              { "@id": "urn:solid-server:default:AclInitializer" }
            ]
          }
        },
        {
          "RecordObject:_record_key": "factory",
          "RecordObject:_record_value": { "@id": "urn:solid-server:default:ServerFactory" }
        }
      ]
    },
    {
      "@id": "urn:solid-server:default:LdpHandler",
      "@type": "AuthenticatedLdpHandler",
      "AuthenticatedLdpHandler:_args_requestParser": {
        "@id": "urn:solid-server:default:RequestParser"
      },
      "AuthenticatedLdpHandler:_args_credentialsExtractor": {
        "@type": "WaterfallHandler",
        "WaterfallHandler:_handlers": [
          {
            "@type": "UnsecureWebIdExtractor"
          },
          {
            "@type": "EmptyCredentialsExtractor"
          }
        ]
      },
      "AuthenticatedLdpHandler:_args_permissionsExtractor": {
        "@id": "urn:solid-server:default:PermissionsExtractor"
      },
      "AuthenticatedLdpHandler:_args_authorizer": {
        "@id": "urn:solid-server:default:AclBasedAuthorizer"
      },
      "AuthenticatedLdpHandler:_args_operationHandler": {
        "@id": "urn:solid-server:default:OperationHandler"
      },
      "AuthenticatedLdpHandler:_args_responseWriter": {
        "@id": "urn:solid-server:default:ResponseWriter"
      }
    },
    {
      "@id": "urn:solid-server:default:RoutingResourceStore",
      "@type": "PassthroughStore",
      "PassthroughStore:_source": {
        "@id": "urn:solid-server:default:variable:store"
      }
    },
    {
<<<<<<< HEAD
      "comment": "We need a value for this handler",
      "@id": "urn:solid-server:default:IdentityProviderHandler",
      "@type": "UnsupportedAsyncHandler"
=======
      "@id": "urn:solid-server:default:ResourcesGenerator",
      "TemplatedResourcesGenerator:_templateFolder": "$PACKAGE_ROOT/test/assets/templates"
>>>>>>> 723759ec
    },
    {
      "@id": "urn:solid-server:default:variable:store",
      "@type": "Variable"
    }
  ]
}<|MERGE_RESOLUTION|>--- conflicted
+++ resolved
@@ -80,14 +80,13 @@
       }
     },
     {
-<<<<<<< HEAD
+      "@id": "urn:solid-server:default:ResourcesGenerator",
+      "TemplatedResourcesGenerator:_templateFolder": "$PACKAGE_ROOT/test/assets/templates"
+    },
+    {
       "comment": "We need a value for this handler",
       "@id": "urn:solid-server:default:IdentityProviderHandler",
       "@type": "UnsupportedAsyncHandler"
-=======
-      "@id": "urn:solid-server:default:ResourcesGenerator",
-      "TemplatedResourcesGenerator:_templateFolder": "$PACKAGE_ROOT/test/assets/templates"
->>>>>>> 723759ec
     },
     {
       "@id": "urn:solid-server:default:variable:store",
