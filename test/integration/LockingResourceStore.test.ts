import { RoutingAuxiliaryStrategy } from '../../src/http/auxiliary/RoutingAuxiliaryStrategy';
import { BasicRepresentation } from '../../src/http/representation/BasicRepresentation';
import type { Representation } from '../../src/http/representation/Representation';
import { RepresentationMetadata } from '../../src/http/representation/RepresentationMetadata';
import { InMemoryDataAccessor } from '../../src/storage/accessors/InMemoryDataAccessor';
import { RdfToQuadConverter } from '../../src/storage/conversion/RdfToQuadConverter';
import { DataAccessorBasedStore } from '../../src/storage/DataAccessorBasedStore';
import { LockingResourceStore } from '../../src/storage/LockingResourceStore';
import type { ResourceStore } from '../../src/storage/ResourceStore';
import { APPLICATION_OCTET_STREAM, TEXT_TURTLE } from '../../src/util/ContentTypes';
import { InternalServerError } from '../../src/util/errors/InternalServerError';
import { SingleRootIdentifierStrategy } from '../../src/util/identifiers/SingleRootIdentifierStrategy';
import { EqualReadWriteLocker } from '../../src/util/locking/EqualReadWriteLocker';
import type { ExpiringReadWriteLocker } from '../../src/util/locking/ExpiringReadWriteLocker';
import { MemoryResourceLocker } from '../../src/util/locking/MemoryResourceLocker';
import type { ReadWriteLocker } from '../../src/util/locking/ReadWriteLocker';
import { WrappedExpiringReadWriteLocker } from '../../src/util/locking/WrappedExpiringReadWriteLocker';
import { guardedStreamFrom } from '../../src/util/StreamUtil';
import { PIM, RDF } from '../../src/util/Vocabularies';
import { SimpleSuffixStrategy } from '../util/SimpleSuffixStrategy';
import { flushPromises } from '../util/Util';
jest.useFakeTimers('legacy');

describe('A LockingResourceStore', (): void => {
  let path: string;
  let store: LockingResourceStore;
  let locker: ReadWriteLocker;
  let expiringLocker: ExpiringReadWriteLocker;
  let source: ResourceStore;
  let getRepresentationSpy: jest.SpyInstance;

  beforeEach(async(): Promise<void> => {
    jest.clearAllMocks();

    // Not relevant for these tests
    const strategy = new RoutingAuxiliaryStrategy([]);
    const metadataStrategy = new SimpleSuffixStrategy('.meta');
<<<<<<< HEAD
    const converter = new RdfToQuadConverter();
=======
>>>>>>> 4b39b50b

    const base = 'http://test.com/';
    path = `${base}path`;
    const idStrategy = new SingleRootIdentifierStrategy(base);
    source = new DataAccessorBasedStore(
      new InMemoryDataAccessor(idStrategy),
      idStrategy,
      strategy,
      metadataStrategy,
<<<<<<< HEAD
      converter,
=======
>>>>>>> 4b39b50b
    );

    // Initialize store
    const metadata = new RepresentationMetadata({ path: base }, TEXT_TURTLE);
    metadata.add(RDF.terms.type, PIM.terms.Storage);
    await source.setRepresentation({ path: base }, new BasicRepresentation([], metadata));

    locker = new EqualReadWriteLocker(new MemoryResourceLocker());
    expiringLocker = new WrappedExpiringReadWriteLocker(locker, 1000);

    store = new LockingResourceStore(source, expiringLocker, strategy);

    // Spy on a real ResourceLocker and ResourceStore instance
    getRepresentationSpy = jest.spyOn(source, 'getRepresentation');
    getRepresentationSpy.mockReturnValue(new Promise((resolve): any => resolve({ data:
        guardedStreamFrom([ 1, 2, 3 ]) } as Representation)));

    // Make sure something is in the store before we read from it in our tests.
    await source.setRepresentation({ path }, new BasicRepresentation([ 1, 2, 3 ], APPLICATION_OCTET_STREAM));
  });

  it('destroys the stream when nothing is read after 1000ms.', async(): Promise<void> => {
    const representation = await store.getRepresentation({ path }, {});
    const errorCallback = jest.fn();
    representation.data.on('error', errorCallback);

    // Wait 1000ms and read
    jest.advanceTimersByTime(1000);
    await flushPromises();
    expect(representation.data.destroyed).toBe(true);

    // Verify a timeout error was thrown
    expect(errorCallback).toHaveBeenCalledTimes(1);
    expect(errorCallback).toHaveBeenLastCalledWith(new InternalServerError(`Lock expired after 1000ms on ${path}`));

    // Verify the lock was acquired and released at the right time
    expect(getRepresentationSpy).toHaveBeenCalledTimes(1);
  });

  it('destroys the stream when pauses between reads exceed 1000ms.', async(): Promise<void> => {
    const representation = await store.getRepresentation({ path }, {});
    const errorCallback = jest.fn();
    representation.data.on('error', errorCallback);

    // Wait 750ms and read
    jest.advanceTimersByTime(750);
    expect(representation.data.destroyed).toBe(false);
    representation.data.read();

    // Wait 750ms and read
    jest.advanceTimersByTime(750);
    expect(representation.data.destroyed).toBe(false);
    representation.data.read();

    // Wait 1000ms and watch the stream be destroyed
    jest.advanceTimersByTime(1000);
    await flushPromises();
    expect(representation.data.destroyed).toBe(true);

    // Verify a timeout error was thrown
    expect(errorCallback).toHaveBeenCalledTimes(1);
    expect(errorCallback).toHaveBeenLastCalledWith(new InternalServerError(`Lock expired after 1000ms on ${path}`));

    // Verify the lock was acquired and released at the right time
    expect(getRepresentationSpy).toHaveBeenCalledTimes(1);
  });
});<|MERGE_RESOLUTION|>--- conflicted
+++ resolved
@@ -3,7 +3,6 @@
 import type { Representation } from '../../src/http/representation/Representation';
 import { RepresentationMetadata } from '../../src/http/representation/RepresentationMetadata';
 import { InMemoryDataAccessor } from '../../src/storage/accessors/InMemoryDataAccessor';
-import { RdfToQuadConverter } from '../../src/storage/conversion/RdfToQuadConverter';
 import { DataAccessorBasedStore } from '../../src/storage/DataAccessorBasedStore';
 import { LockingResourceStore } from '../../src/storage/LockingResourceStore';
 import type { ResourceStore } from '../../src/storage/ResourceStore';
@@ -35,10 +34,6 @@
     // Not relevant for these tests
     const strategy = new RoutingAuxiliaryStrategy([]);
     const metadataStrategy = new SimpleSuffixStrategy('.meta');
-<<<<<<< HEAD
-    const converter = new RdfToQuadConverter();
-=======
->>>>>>> 4b39b50b
 
     const base = 'http://test.com/';
     path = `${base}path`;
@@ -48,10 +43,6 @@
       idStrategy,
       strategy,
       metadataStrategy,
-<<<<<<< HEAD
-      converter,
-=======
->>>>>>> 4b39b50b
     );
 
     // Initialize store
