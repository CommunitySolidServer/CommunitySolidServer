--- conflicted
+++ resolved
@@ -2,81 +2,15 @@
 import { namedNode, quad } from '@rdfjs/data-model';
 import { Parser } from 'n3';
 import { MockResponse } from 'node-mocks-http';
-<<<<<<< HEAD
 import { SimpleHandlersTestConfig } from '../../configs/SimpleHandlersTestConfig';
 import { SimpleTestConfig } from '../../configs/SimpleTestConfig';
-=======
-import { UnsecureWebIdExtractor } from '../../src/authentication/UnsecureWebIdExtractor';
-import { AllowEverythingAuthorizer } from '../../src/authorization/AllowEverythingAuthorizer';
-import { RuntimeConfig } from '../../src/init/RuntimeConfig';
-import { AuthenticatedLdpHandler } from '../../src/ldp/AuthenticatedLdpHandler';
-import { AcceptPreferenceParser } from '../../src/ldp/http/AcceptPreferenceParser';
-import { BasicRequestParser } from '../../src/ldp/http/BasicRequestParser';
-import { BasicResponseWriter } from '../../src/ldp/http/BasicResponseWriter';
-import { BasicTargetExtractor } from '../../src/ldp/http/BasicTargetExtractor';
-import { BodyParser } from '../../src/ldp/http/BodyParser';
-import { RawBodyParser } from '../../src/ldp/http/RawBodyParser';
-import { SparqlUpdateBodyParser } from '../../src/ldp/http/SparqlUpdateBodyParser';
-import { DeleteOperationHandler } from '../../src/ldp/operations/DeleteOperationHandler';
-import { GetOperationHandler } from '../../src/ldp/operations/GetOperationHandler';
-import { Operation } from '../../src/ldp/operations/Operation';
-import { PatchOperationHandler } from '../../src/ldp/operations/PatchOperationHandler';
-import { PostOperationHandler } from '../../src/ldp/operations/PostOperationHandler';
-import { ResponseDescription } from '../../src/ldp/operations/ResponseDescription';
-import { BasePermissionsExtractor } from '../../src/ldp/permissions/BasePermissionsExtractor';
-import { SparqlPatchPermissionsExtractor } from '../../src/ldp/permissions/SparqlPatchPermissionsExtractor';
-import { Representation } from '../../src/ldp/representation/Representation';
-import { HttpRequest } from '../../src/server/HttpRequest';
-import { QuadToTurtleConverter } from '../../src/storage/conversion/QuadToTurtleConverter';
-import { TurtleToQuadConverter } from '../../src/storage/conversion/TurtleToQuadConverter';
-import { InMemoryResourceStore } from '../../src/storage/InMemoryResourceStore';
-import { SparqlUpdatePatchHandler } from '../../src/storage/patch/SparqlUpdatePatchHandler';
-import { PatchingStore } from '../../src/storage/PatchingStore';
-import { RepresentationConvertingStore } from '../../src/storage/RepresentationConvertingStore';
-import { SingleThreadedResourceLocker } from '../../src/storage/SingleThreadedResourceLocker';
-import { CompositeAsyncHandler } from '../../src/util/CompositeAsyncHandler';
->>>>>>> c808dfef
 import { call } from '../util/Util';
 
 describe('An integrated AuthenticatedLdpHandler', (): void => {
   describe('with simple handlers', (): void => {
-<<<<<<< HEAD
     const handler = new SimpleTestConfig().getHandler();
 
-    it('can add, read and delete data based on incoming requests.', async(): Promise<
-    void
-    > => {
-=======
-    const requestParser = new BasicRequestParser({
-      targetExtractor: new BasicTargetExtractor(),
-      preferenceParser: new AcceptPreferenceParser(),
-      bodyParser: new RawBodyParser(),
-    });
-
-    const credentialsExtractor = new UnsecureWebIdExtractor();
-    const permissionsExtractor = new BasePermissionsExtractor();
-    const authorizer = new AllowEverythingAuthorizer();
-
-    const store = new InMemoryResourceStore(new RuntimeConfig({ base: 'http://test.com/' }));
-    const operationHandler = new CompositeAsyncHandler<Operation, ResponseDescription>([
-      new GetOperationHandler(store),
-      new PostOperationHandler(store),
-      new DeleteOperationHandler(store),
-    ]);
-
-    const responseWriter = new BasicResponseWriter();
-
-    const handler = new AuthenticatedLdpHandler({
-      requestParser,
-      credentialsExtractor,
-      permissionsExtractor,
-      authorizer,
-      operationHandler,
-      responseWriter,
-    });
-
     it('can add, read and delete data based on incoming requests.', async(): Promise<void> => {
->>>>>>> c808dfef
       // POST
       let requestUrl = new URL('http://test.com/');
       let response: MockResponse<any> = await call(
@@ -126,54 +60,7 @@
   });
 
   describe('with simple PATCH handlers', (): void => {
-<<<<<<< HEAD
     const handler = new SimpleHandlersTestConfig().getHandler();
-=======
-    const bodyParser: BodyParser = new CompositeAsyncHandler<HttpRequest, Representation | undefined>([
-      new SparqlUpdateBodyParser(),
-      new RawBodyParser(),
-    ]);
-    const requestParser = new BasicRequestParser({
-      targetExtractor: new BasicTargetExtractor(),
-      preferenceParser: new AcceptPreferenceParser(),
-      bodyParser,
-    });
-
-    const credentialsExtractor = new UnsecureWebIdExtractor();
-    const permissionsExtractor = new CompositeAsyncHandler([
-      new BasePermissionsExtractor(),
-      new SparqlPatchPermissionsExtractor(),
-    ]);
-    const authorizer = new AllowEverythingAuthorizer();
-
-    const store = new InMemoryResourceStore(new RuntimeConfig({ base: 'http://test.com/' }));
-    const converter = new CompositeAsyncHandler([
-      new QuadToTurtleConverter(),
-      new TurtleToQuadConverter(),
-    ]);
-    const convertingStore = new RepresentationConvertingStore(store, converter);
-    const locker = new SingleThreadedResourceLocker();
-    const patcher = new SparqlUpdatePatchHandler(convertingStore, locker);
-    const patchingStore = new PatchingStore(convertingStore, patcher);
-
-    const operationHandler = new CompositeAsyncHandler<Operation, ResponseDescription>([
-      new GetOperationHandler(patchingStore),
-      new PostOperationHandler(patchingStore),
-      new DeleteOperationHandler(patchingStore),
-      new PatchOperationHandler(patchingStore),
-    ]);
-
-    const responseWriter = new BasicResponseWriter();
-
-    const handler = new AuthenticatedLdpHandler({
-      requestParser,
-      credentialsExtractor,
-      permissionsExtractor,
-      authorizer,
-      operationHandler,
-      responseWriter,
-    });
->>>>>>> c808dfef
 
     it('can handle simple SPARQL updates.', async(): Promise<void> => {
       // POST
@@ -182,17 +69,9 @@
         handler,
         requestUrl,
         'POST',
-<<<<<<< HEAD
-        { 'content-type': 'text/turtle' },
-        [
-          '<http://test.com/s1> <http://test.com/p1> <http://test.com/o1>.',
-          '<http://test.com/s2> <http://test.com/p2> <http://test.com/o2>.',
-        ],
-=======
         { 'content-type': 'text/turtle', 'transfer-encoding': 'chunked' },
         [ '<http://test.com/s1> <http://test.com/p1> <http://test.com/o1>.',
           '<http://test.com/s2> <http://test.com/p2> <http://test.com/o2>.' ],
->>>>>>> c808dfef
       );
       expect(response.statusCode).toBe(200);
       expect(response._getData()).toHaveLength(0);
@@ -205,14 +84,8 @@
         handler,
         requestUrl,
         'PATCH',
-<<<<<<< HEAD
-        { 'content-type': 'application/sparql-update' },
-        [
-          'DELETE { <http://test.com/s1> <http://test.com/p1> <http://test.com/o1> }',
-=======
         { 'content-type': 'application/sparql-update', 'transfer-encoding': 'chunked' },
         [ 'DELETE { <http://test.com/s1> <http://test.com/p1> <http://test.com/o1> }',
->>>>>>> c808dfef
           'INSERT {<http://test.com/s3> <http://test.com/p3> <http://test.com/o3>}',
           'WHERE {}',
         ],
@@ -262,7 +135,7 @@
         handler,
         requestUrl,
         'POST',
-        { 'content-type': 'text/turtle' },
+        { 'content-type': 'text/turtle', 'transfer-encoding': 'chunked' },
         [
           '<http://test.com/s1> <http://test.com/p1> <http://test.com/o1>.',
           '<http://test.com/s2> <http://test.com/p2> <http://test.com/o2>.',
@@ -279,7 +152,7 @@
         handler,
         requestUrl,
         'PUT',
-        { 'content-type': 'text/turtle' },
+        { 'content-type': 'text/turtle', 'transfer-encoding': 'chunked' },
         [ '<http://test.com/s3> <http://test.com/p3> <http://test.com/o3>.' ],
       );
       expect(response.statusCode).toBe(200);
