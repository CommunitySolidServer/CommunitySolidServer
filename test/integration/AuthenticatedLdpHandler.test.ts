import { call } from '../util/Util';
import { MockResponse } from 'node-mocks-http';
import { Parser } from 'n3';
<<<<<<< HEAD
import { PatchingStore } from '../../src/storage/PatchingStore';
import { QuadToTurtleConverter } from '../../src/storage/conversion/QuadToTurtleConverter';
import { Representation } from '../../src/ldp/representation/Representation';
import { RepresentationConvertingStore } from '../../src/storage/RepresentationConvertingStore';
import { ResponseDescription } from '../../src/ldp/operations/ResponseDescription';
import { SimpleAuthorizer } from '../../src/authorization/SimpleAuthorizer';
import { SimpleBodyParser } from '../../src/ldp/http/SimpleBodyParser';
import { SimpleCredentialsExtractor } from '../../src/authentication/SimpleCredentialsExtractor';
import { SimpleDeleteOperationHandler } from '../../src/ldp/operations/SimpleDeleteOperationHandler';
import { SimpleGetOperationHandler } from '../../src/ldp/operations/SimpleGetOperationHandler';
import { SimplePatchOperationHandler } from '../../src/ldp/operations/SimplePatchOperationHandler';
import { SimplePostOperationHandler } from '../../src/ldp/operations/SimplePostOperationHandler';
import { SimplePutOperationHandler } from '../../src/ldp/operations/SimplePutOperationHandler';
import { SimpleRequestParser } from '../../src/ldp/http/SimpleRequestParser';
import { SimpleResourceStore } from '../../src/storage/SimpleResourceStore';
import { SimpleResponseWriter } from '../../src/ldp/http/SimpleResponseWriter';
import { SimpleSparqlUpdateBodyParser } from '../../src/ldp/http/SimpleSparqlUpdateBodyParser';
import { SimpleSparqlUpdatePatchHandler } from '../../src/storage/patch/SimpleSparqlUpdatePatchHandler';
import { SimpleTargetExtractor } from '../../src/ldp/http/SimpleTargetExtractor';
import { SingleThreadedResourceLocker } from '../../src/storage/SingleThreadedResourceLocker';
import { SparqlPatchPermissionsExtractor } from '../../src/ldp/permissions/SparqlPatchPermissionsExtractor';
import { TurtleToQuadConverter } from '../../src/storage/conversion/TurtleToQuadConverter';
=======
import { SimplePatchTestConfig } from '../../configs/SimplePatchTestConfig';
import { SimpleTestConfig } from '../../configs/SimpleTestConfig';
>>>>>>> 09e1c5b7
import { namedNode, quad } from '@rdfjs/data-model';
import * as url from 'url';

describe('An integrated AuthenticatedLdpHandler', (): void => {
  describe('with simple handlers', (): void => {
<<<<<<< HEAD
    const requestParser = new SimpleRequestParser({
      targetExtractor: new SimpleTargetExtractor(),
      preferenceParser: new AcceptPreferenceParser(),
      bodyParser: new SimpleBodyParser(),
    });

    const credentialsExtractor = new SimpleCredentialsExtractor();
    const permissionsExtractor = new BasePermissionsExtractor();
    const authorizer = new SimpleAuthorizer();

    const store = new SimpleResourceStore('http://test.com/');
    const operationHandler = new CompositeAsyncHandler<
    Operation,
    ResponseDescription
    >([
      new SimpleGetOperationHandler(store),
      new SimplePostOperationHandler(store),
      new SimpleDeleteOperationHandler(store),
    ]);

    const responseWriter = new SimpleResponseWriter();

    const handler = new AuthenticatedLdpHandler({
      requestParser,
      credentialsExtractor,
      permissionsExtractor,
      authorizer,
      operationHandler,
      responseWriter,
    });
=======
    const handler = new SimpleTestConfig(3000).getHandler();
>>>>>>> 09e1c5b7

    it('can add, read and delete data based on incoming requests.', async(): Promise<
    void
    > => {
      // POST
      let requestUrl = new URL('http://test.com/');
      let response: MockResponse<any> = await call(
        handler,
        requestUrl,
        'POST',
        { 'content-type': 'text/turtle' },
        [ '<http://test.com/s> <http://test.com/p> <http://test.com/o>.' ],
      );
      expect(response.statusCode).toBe(200);
      expect(response._getData()).toHaveLength(0);
      const id = response._getHeaders().location;
      expect(id).toContain(url.format(requestUrl));

      // GET
      requestUrl = new URL(id);
      response = await call(
        handler,
        requestUrl,
        'GET',
        { accept: 'text/turtle' },
        [],
      );
      expect(response.statusCode).toBe(200);
      expect(response._getData()).toContain(
        '<http://test.com/s> <http://test.com/p> <http://test.com/o>.',
      );
      expect(response._getHeaders().location).toBe(id);

      // DELETE
      response = await call(handler, requestUrl, 'DELETE', {}, []);
      expect(response.statusCode).toBe(200);
      expect(response._getData()).toHaveLength(0);
      expect(response._getHeaders().location).toBe(url.format(requestUrl));

      // GET
      response = await call(
        handler,
        requestUrl,
        'GET',
        { accept: 'text/turtle' },
        [],
      );
      expect(response.statusCode).toBe(404);
      expect(response._getData()).toContain('NotFoundHttpError');
    });
  });

  describe('with simple PATCH handlers', (): void => {
<<<<<<< HEAD
    const bodyParser: BodyParser = new CompositeAsyncHandler<
    HttpRequest,
    Representation | undefined
    >([ new SimpleSparqlUpdateBodyParser(), new SimpleBodyParser() ]);
    const requestParser = new SimpleRequestParser({
      targetExtractor: new SimpleTargetExtractor(),
      preferenceParser: new AcceptPreferenceParser(),
      bodyParser,
    });

    const credentialsExtractor = new SimpleCredentialsExtractor();
    const permissionsExtractor = new CompositeAsyncHandler([
      new BasePermissionsExtractor(),
      new SparqlPatchPermissionsExtractor(),
    ]);
    const authorizer = new SimpleAuthorizer();

    const store = new SimpleResourceStore('http://test.com/');
    const converter = new CompositeAsyncHandler([
      new QuadToTurtleConverter(),
      new TurtleToQuadConverter(),
    ]);
    const convertingStore = new RepresentationConvertingStore(store, converter);
    const locker = new SingleThreadedResourceLocker();
    const patcher = new SimpleSparqlUpdatePatchHandler(convertingStore, locker);
    const patchingStore = new PatchingStore(convertingStore, patcher);

    const operationHandler = new CompositeAsyncHandler<
    Operation,
    ResponseDescription
    >([
      new SimpleGetOperationHandler(patchingStore),
      new SimplePostOperationHandler(patchingStore),
      new SimpleDeleteOperationHandler(patchingStore),
      new SimplePatchOperationHandler(patchingStore),
    ]);

    const responseWriter = new SimpleResponseWriter();

    const handler = new AuthenticatedLdpHandler({
      requestParser,
      credentialsExtractor,
      permissionsExtractor,
      authorizer,
      operationHandler,
      responseWriter,
    });
=======
    const handler = new SimplePatchTestConfig(3000).getHandler();
>>>>>>> 09e1c5b7

    it('can handle simple SPARQL updates.', async(): Promise<void> => {
      // POST
      let requestUrl = new URL('http://test.com/');
      let response: MockResponse<any> = await call(
        handler,
        requestUrl,
        'POST',
        { 'content-type': 'text/turtle' },
        [
          '<http://test.com/s1> <http://test.com/p1> <http://test.com/o1>.',
          '<http://test.com/s2> <http://test.com/p2> <http://test.com/o2>.',
        ],
      );
      expect(response.statusCode).toBe(200);
      expect(response._getData()).toHaveLength(0);
      const id = response._getHeaders().location;
      expect(id).toContain(url.format(requestUrl));

      // PATCH
      requestUrl = new URL(id);
      response = await call(
        handler,
        requestUrl,
        'PATCH',
        { 'content-type': 'application/sparql-update' },
        [
          'DELETE { <http://test.com/s1> <http://test.com/p1> <http://test.com/o1> }',
          'INSERT {<http://test.com/s3> <http://test.com/p3> <http://test.com/o3>}',
          'WHERE {}',
        ],
      );
      expect(response.statusCode).toBe(200);
      expect(response._getData()).toHaveLength(0);
      expect(response._getHeaders().location).toBe(id);

      // GET
      requestUrl = new URL(id);
      response = await call(
        handler,
        requestUrl,
        'GET',
        { accept: 'text/turtle' },
        [],
      );
      expect(response.statusCode).toBe(200);
      expect(response._getData()).toContain(
        '<http://test.com/s2> <http://test.com/p2> <http://test.com/o2>.',
      );
      expect(response._getHeaders().location).toBe(id);
      const parser = new Parser();
      const triples = parser.parse(response._getData());
      expect(triples).toBeRdfIsomorphic([
        quad(
          namedNode('http://test.com/s2'),
          namedNode('http://test.com/p2'),
          namedNode('http://test.com/o2'),
        ),
        quad(
          namedNode('http://test.com/s3'),
          namedNode('http://test.com/p3'),
          namedNode('http://test.com/o3'),
        ),
      ]);
    });
  });

  describe('with simple PUT handlers', (): void => {
    const bodyParser: BodyParser = new CompositeAsyncHandler<
    HttpRequest,
    Representation | undefined
    >([ new SimpleSparqlUpdateBodyParser(), new SimpleBodyParser() ]);
    const requestParser = new SimpleRequestParser({
      targetExtractor: new SimpleTargetExtractor(),
      preferenceParser: new AcceptPreferenceParser(),
      bodyParser,
    });

    const credentialsExtractor = new SimpleCredentialsExtractor();
    const permissionsExtractor = new CompositeAsyncHandler([
      new BasePermissionsExtractor(),
      new SparqlPatchPermissionsExtractor(),
    ]);
    const authorizer = new SimpleAuthorizer();

    const store = new SimpleResourceStore('http://test.com/');
    const converter = new CompositeAsyncHandler([
      new QuadToTurtleConverter(),
      new TurtleToQuadConverter(),
    ]);
    const convertingStore = new RepresentationConvertingStore(store, converter);
    const locker = new SingleThreadedResourceLocker();
    const patcher = new SimpleSparqlUpdatePatchHandler(convertingStore, locker);
    const patchingStore = new PatchingStore(convertingStore, patcher);

    const operationHandler = new CompositeAsyncHandler<
    Operation,
    ResponseDescription
    >([
      new SimpleGetOperationHandler(patchingStore),
      new SimplePostOperationHandler(patchingStore),
      new SimpleDeleteOperationHandler(patchingStore),
      new SimplePutOperationHandler(patchingStore),
    ]);

    const responseWriter = new SimpleResponseWriter();

    const handler = new AuthenticatedLdpHandler({
      requestParser,
      credentialsExtractor,
      permissionsExtractor,
      authorizer,
      operationHandler,
      responseWriter,
    });

    it('should overwrite the content on PUT request.', async(): Promise<void> => {
      // POST
      let requestUrl = new URL('http://test.com/');
      let response: MockResponse<any> = await call(
        handler,
        requestUrl,
        'POST',
        { 'content-type': 'text/turtle' },
        [
          '<http://test.com/s1> <http://test.com/p1> <http://test.com/o1>.',
          '<http://test.com/s2> <http://test.com/p2> <http://test.com/o2>.',
        ],
      );
      expect(response.statusCode).toBe(200);
      expect(response._getData()).toHaveLength(0);
      const id = response._getHeaders().location;
      expect(id).toContain(url.format(requestUrl));

      // PUT
      requestUrl = new URL(id);
      response = await call(
        handler,
        requestUrl,
        'PUT',
        { 'content-type': 'text/turtle' },
        [ '<http://test.com/s3> <http://test.com/p3> <http://test.com/o3>.' ],
      );
      expect(response.statusCode).toBe(200);
      expect(response._getData()).toHaveLength(0);
      expect(response._getHeaders().location).toBe(id);

      // GET
      requestUrl = new URL(id);
      response = await call(
        handler,
        requestUrl,
        'GET',
        { accept: 'text/turtle' },
        [],
      );
      expect(response.statusCode).toBe(200);
      expect(response._getHeaders().location).toBe(id);
      const parser = new Parser();
      const triples = parser.parse(response._getData());
      expect(triples).toBeRdfIsomorphic([
        quad(
          namedNode('http://test.com/s3'),
          namedNode('http://test.com/p3'),
          namedNode('http://test.com/o3'),
        ),
      ]);
    });
  });
});<|MERGE_RESOLUTION|>--- conflicted
+++ resolved
@@ -1,72 +1,14 @@
 import { call } from '../util/Util';
 import { MockResponse } from 'node-mocks-http';
 import { Parser } from 'n3';
-<<<<<<< HEAD
-import { PatchingStore } from '../../src/storage/PatchingStore';
-import { QuadToTurtleConverter } from '../../src/storage/conversion/QuadToTurtleConverter';
-import { Representation } from '../../src/ldp/representation/Representation';
-import { RepresentationConvertingStore } from '../../src/storage/RepresentationConvertingStore';
-import { ResponseDescription } from '../../src/ldp/operations/ResponseDescription';
-import { SimpleAuthorizer } from '../../src/authorization/SimpleAuthorizer';
-import { SimpleBodyParser } from '../../src/ldp/http/SimpleBodyParser';
-import { SimpleCredentialsExtractor } from '../../src/authentication/SimpleCredentialsExtractor';
-import { SimpleDeleteOperationHandler } from '../../src/ldp/operations/SimpleDeleteOperationHandler';
-import { SimpleGetOperationHandler } from '../../src/ldp/operations/SimpleGetOperationHandler';
-import { SimplePatchOperationHandler } from '../../src/ldp/operations/SimplePatchOperationHandler';
-import { SimplePostOperationHandler } from '../../src/ldp/operations/SimplePostOperationHandler';
-import { SimplePutOperationHandler } from '../../src/ldp/operations/SimplePutOperationHandler';
-import { SimpleRequestParser } from '../../src/ldp/http/SimpleRequestParser';
-import { SimpleResourceStore } from '../../src/storage/SimpleResourceStore';
-import { SimpleResponseWriter } from '../../src/ldp/http/SimpleResponseWriter';
-import { SimpleSparqlUpdateBodyParser } from '../../src/ldp/http/SimpleSparqlUpdateBodyParser';
-import { SimpleSparqlUpdatePatchHandler } from '../../src/storage/patch/SimpleSparqlUpdatePatchHandler';
-import { SimpleTargetExtractor } from '../../src/ldp/http/SimpleTargetExtractor';
-import { SingleThreadedResourceLocker } from '../../src/storage/SingleThreadedResourceLocker';
-import { SparqlPatchPermissionsExtractor } from '../../src/ldp/permissions/SparqlPatchPermissionsExtractor';
-import { TurtleToQuadConverter } from '../../src/storage/conversion/TurtleToQuadConverter';
-=======
 import { SimplePatchTestConfig } from '../../configs/SimplePatchTestConfig';
 import { SimpleTestConfig } from '../../configs/SimpleTestConfig';
->>>>>>> 09e1c5b7
 import { namedNode, quad } from '@rdfjs/data-model';
 import * as url from 'url';
 
 describe('An integrated AuthenticatedLdpHandler', (): void => {
   describe('with simple handlers', (): void => {
-<<<<<<< HEAD
-    const requestParser = new SimpleRequestParser({
-      targetExtractor: new SimpleTargetExtractor(),
-      preferenceParser: new AcceptPreferenceParser(),
-      bodyParser: new SimpleBodyParser(),
-    });
-
-    const credentialsExtractor = new SimpleCredentialsExtractor();
-    const permissionsExtractor = new BasePermissionsExtractor();
-    const authorizer = new SimpleAuthorizer();
-
-    const store = new SimpleResourceStore('http://test.com/');
-    const operationHandler = new CompositeAsyncHandler<
-    Operation,
-    ResponseDescription
-    >([
-      new SimpleGetOperationHandler(store),
-      new SimplePostOperationHandler(store),
-      new SimpleDeleteOperationHandler(store),
-    ]);
-
-    const responseWriter = new SimpleResponseWriter();
-
-    const handler = new AuthenticatedLdpHandler({
-      requestParser,
-      credentialsExtractor,
-      permissionsExtractor,
-      authorizer,
-      operationHandler,
-      responseWriter,
-    });
-=======
     const handler = new SimpleTestConfig(3000).getHandler();
->>>>>>> 09e1c5b7
 
     it('can add, read and delete data based on incoming requests.', async(): Promise<
     void
@@ -120,57 +62,7 @@
   });
 
   describe('with simple PATCH handlers', (): void => {
-<<<<<<< HEAD
-    const bodyParser: BodyParser = new CompositeAsyncHandler<
-    HttpRequest,
-    Representation | undefined
-    >([ new SimpleSparqlUpdateBodyParser(), new SimpleBodyParser() ]);
-    const requestParser = new SimpleRequestParser({
-      targetExtractor: new SimpleTargetExtractor(),
-      preferenceParser: new AcceptPreferenceParser(),
-      bodyParser,
-    });
-
-    const credentialsExtractor = new SimpleCredentialsExtractor();
-    const permissionsExtractor = new CompositeAsyncHandler([
-      new BasePermissionsExtractor(),
-      new SparqlPatchPermissionsExtractor(),
-    ]);
-    const authorizer = new SimpleAuthorizer();
-
-    const store = new SimpleResourceStore('http://test.com/');
-    const converter = new CompositeAsyncHandler([
-      new QuadToTurtleConverter(),
-      new TurtleToQuadConverter(),
-    ]);
-    const convertingStore = new RepresentationConvertingStore(store, converter);
-    const locker = new SingleThreadedResourceLocker();
-    const patcher = new SimpleSparqlUpdatePatchHandler(convertingStore, locker);
-    const patchingStore = new PatchingStore(convertingStore, patcher);
-
-    const operationHandler = new CompositeAsyncHandler<
-    Operation,
-    ResponseDescription
-    >([
-      new SimpleGetOperationHandler(patchingStore),
-      new SimplePostOperationHandler(patchingStore),
-      new SimpleDeleteOperationHandler(patchingStore),
-      new SimplePatchOperationHandler(patchingStore),
-    ]);
-
-    const responseWriter = new SimpleResponseWriter();
-
-    const handler = new AuthenticatedLdpHandler({
-      requestParser,
-      credentialsExtractor,
-      permissionsExtractor,
-      authorizer,
-      operationHandler,
-      responseWriter,
-    });
-=======
     const handler = new SimplePatchTestConfig(3000).getHandler();
->>>>>>> 09e1c5b7
 
     it('can handle simple SPARQL updates.', async(): Promise<void> => {
       // POST
