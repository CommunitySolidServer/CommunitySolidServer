import * as url from 'url';
import { namedNode, quad } from '@rdfjs/data-model';
import { Parser } from 'n3';
import { MockResponse } from 'node-mocks-http';
import { SimpleCredentialsExtractor } from '../../src/authentication/SimpleCredentialsExtractor';
import { SimpleAuthorizer } from '../../src/authorization/SimpleAuthorizer';
import { RuntimeConfig } from '../../src/init/RuntimeConfig';
import { AuthenticatedLdpHandler } from '../../src/ldp/AuthenticatedLdpHandler';
import { AcceptPreferenceParser } from '../../src/ldp/http/AcceptPreferenceParser';
import { BodyParser } from '../../src/ldp/http/BodyParser';
<<<<<<< HEAD
import { call } from '../util/Util';
import { CompositeAsyncHandler } from '../../src/util/CompositeAsyncHandler';
import { HttpRequest } from '../../src/server/HttpRequest';
import { InteractionController } from '../../src/util/InteractionController';
import { MockResponse } from 'node-mocks-http';
import { Operation } from '../../src/ldp/operations/Operation';
import { Parser } from 'n3';
import { PatchingStore } from '../../src/storage/PatchingStore';
import { QuadToTurtleConverter } from '../../src/storage/conversion/QuadToTurtleConverter';
import { Representation } from '../../src/ldp/representation/Representation';
import { RepresentationConvertingStore } from '../../src/storage/RepresentationConvertingStore';
import { ResourceStoreController } from '../../src/util/ResourceStoreController';
=======
import { SimpleBodyParser } from '../../src/ldp/http/SimpleBodyParser';
import { SimpleRequestParser } from '../../src/ldp/http/SimpleRequestParser';
import { SimpleResponseWriter } from '../../src/ldp/http/SimpleResponseWriter';
import { SimpleSparqlUpdateBodyParser } from '../../src/ldp/http/SimpleSparqlUpdateBodyParser';
import { SimpleTargetExtractor } from '../../src/ldp/http/SimpleTargetExtractor';
import { Operation } from '../../src/ldp/operations/Operation';
>>>>>>> 075295b8
import { ResponseDescription } from '../../src/ldp/operations/ResponseDescription';
import { SimpleDeleteOperationHandler } from '../../src/ldp/operations/SimpleDeleteOperationHandler';
import { SimpleGetOperationHandler } from '../../src/ldp/operations/SimpleGetOperationHandler';
import { SimplePatchOperationHandler } from '../../src/ldp/operations/SimplePatchOperationHandler';
import { SimplePostOperationHandler } from '../../src/ldp/operations/SimplePostOperationHandler';
import { BasePermissionsExtractor } from '../../src/ldp/permissions/BasePermissionsExtractor';
import { SparqlPatchPermissionsExtractor } from '../../src/ldp/permissions/SparqlPatchPermissionsExtractor';
import { Representation } from '../../src/ldp/representation/Representation';
import { HttpRequest } from '../../src/server/HttpRequest';
import { QuadToTurtleConverter } from '../../src/storage/conversion/QuadToTurtleConverter';
import { TurtleToQuadConverter } from '../../src/storage/conversion/TurtleToQuadConverter';
import { SimpleSparqlUpdatePatchHandler } from '../../src/storage/patch/SimpleSparqlUpdatePatchHandler';
import { PatchingStore } from '../../src/storage/PatchingStore';
import { RepresentationConvertingStore } from '../../src/storage/RepresentationConvertingStore';
import { SimpleResourceStore } from '../../src/storage/SimpleResourceStore';
import { SingleThreadedResourceLocker } from '../../src/storage/SingleThreadedResourceLocker';
import { CompositeAsyncHandler } from '../../src/util/CompositeAsyncHandler';
import { call } from '../util/Util';

describe('An integrated AuthenticatedLdpHandler', (): void => {
  describe('with simple handlers', (): void => {
    const requestParser = new SimpleRequestParser({
      targetExtractor: new SimpleTargetExtractor(),
      preferenceParser: new AcceptPreferenceParser(),
      bodyParser: new SimpleBodyParser(),
    });

    const credentialsExtractor = new SimpleCredentialsExtractor();
    const permissionsExtractor = new BasePermissionsExtractor();
    const authorizer = new SimpleAuthorizer();

<<<<<<< HEAD
    const store = new SimpleResourceStore(new ResourceStoreController('http://test.com/',
      new InteractionController()));
=======
    const store = new SimpleResourceStore(new RuntimeConfig({ base: 'http://test.com/' }));
>>>>>>> 075295b8
    const operationHandler = new CompositeAsyncHandler<Operation, ResponseDescription>([
      new SimpleGetOperationHandler(store),
      new SimplePostOperationHandler(store),
      new SimpleDeleteOperationHandler(store),
    ]);

    const responseWriter = new SimpleResponseWriter();

    const handler = new AuthenticatedLdpHandler({
      requestParser,
      credentialsExtractor,
      permissionsExtractor,
      authorizer,
      operationHandler,
      responseWriter,
    });

    it('can add, read and delete data based on incoming requests.', async(): Promise<void> => {
      // POST
      let requestUrl = new URL('http://test.com/');
      let response: MockResponse<any> = await call(
        handler,
        requestUrl,
        'POST',
        { 'content-type': 'text/turtle' },
        [ '<http://test.com/s> <http://test.com/p> <http://test.com/o>.' ],
      );
      expect(response.statusCode).toBe(200);
      expect(response._getData()).toHaveLength(0);
      const id = response._getHeaders().location;
      expect(id).toContain(url.format(requestUrl));

      // GET
      requestUrl = new URL(id);
      response = await call(handler, requestUrl, 'GET', { accept: 'text/turtle' }, []);
      expect(response.statusCode).toBe(200);
      expect(response._getData()).toContain('<http://test.com/s> <http://test.com/p> <http://test.com/o>.');
      expect(response._getHeaders().location).toBe(id);

      // DELETE
      response = await call(handler, requestUrl, 'DELETE', {}, []);
      expect(response.statusCode).toBe(200);
      expect(response._getData()).toHaveLength(0);
      expect(response._getHeaders().location).toBe(url.format(requestUrl));

      // GET
      response = await call(handler, requestUrl, 'GET', { accept: 'text/turtle' }, []);
      expect(response.statusCode).toBe(404);
      expect(response._getData()).toContain('NotFoundHttpError');
    });
  });

  describe('with simple PATCH handlers', (): void => {
    const bodyParser: BodyParser = new CompositeAsyncHandler<HttpRequest, Representation | undefined>([
      new SimpleSparqlUpdateBodyParser(),
      new SimpleBodyParser(),
    ]);
    const requestParser = new SimpleRequestParser({
      targetExtractor: new SimpleTargetExtractor(),
      preferenceParser: new AcceptPreferenceParser(),
      bodyParser,
    });

    const credentialsExtractor = new SimpleCredentialsExtractor();
    const permissionsExtractor = new CompositeAsyncHandler([
      new BasePermissionsExtractor(),
      new SparqlPatchPermissionsExtractor(),
    ]);
    const authorizer = new SimpleAuthorizer();

<<<<<<< HEAD
    const store = new SimpleResourceStore(new ResourceStoreController('http://test.com/',
      new InteractionController()));
=======
    const store = new SimpleResourceStore(new RuntimeConfig({ base: 'http://test.com/' }));
>>>>>>> 075295b8
    const converter = new CompositeAsyncHandler([
      new QuadToTurtleConverter(),
      new TurtleToQuadConverter(),
    ]);
    const convertingStore = new RepresentationConvertingStore(store, converter);
    const locker = new SingleThreadedResourceLocker();
    const patcher = new SimpleSparqlUpdatePatchHandler(convertingStore, locker);
    const patchingStore = new PatchingStore(convertingStore, patcher);

    const operationHandler = new CompositeAsyncHandler<Operation, ResponseDescription>([
      new SimpleGetOperationHandler(patchingStore),
      new SimplePostOperationHandler(patchingStore),
      new SimpleDeleteOperationHandler(patchingStore),
      new SimplePatchOperationHandler(patchingStore),
    ]);

    const responseWriter = new SimpleResponseWriter();

    const handler = new AuthenticatedLdpHandler({
      requestParser,
      credentialsExtractor,
      permissionsExtractor,
      authorizer,
      operationHandler,
      responseWriter,
    });

    it('can handle simple SPARQL updates.', async(): Promise<void> => {
      // POST
      let requestUrl = new URL('http://test.com/');
      let response: MockResponse<any> = await call(
        handler,
        requestUrl,
        'POST',
        { 'content-type': 'text/turtle' },
        [ '<http://test.com/s1> <http://test.com/p1> <http://test.com/o1>.',
          '<http://test.com/s2> <http://test.com/p2> <http://test.com/o2>.' ],
      );
      expect(response.statusCode).toBe(200);
      expect(response._getData()).toHaveLength(0);
      const id = response._getHeaders().location;
      expect(id).toContain(url.format(requestUrl));

      // PATCH
      requestUrl = new URL(id);
      response = await call(
        handler,
        requestUrl,
        'PATCH',
        { 'content-type': 'application/sparql-update' },
        [ 'DELETE { <http://test.com/s1> <http://test.com/p1> <http://test.com/o1> }',
          'INSERT {<http://test.com/s3> <http://test.com/p3> <http://test.com/o3>}',
          'WHERE {}' ],
      );
      expect(response.statusCode).toBe(200);
      expect(response._getData()).toHaveLength(0);
      expect(response._getHeaders().location).toBe(id);

      // GET
      requestUrl = new URL(id);
      response = await call(handler, requestUrl, 'GET', { accept: 'text/turtle' }, []);
      expect(response.statusCode).toBe(200);
      expect(response._getData()).toContain('<http://test.com/s2> <http://test.com/p2> <http://test.com/o2>.');
      expect(response._getHeaders().location).toBe(id);
      const parser = new Parser();
      const triples = parser.parse(response._getData());
      expect(triples).toBeRdfIsomorphic(
        [
          quad(namedNode('http://test.com/s2'), namedNode('http://test.com/p2'), namedNode('http://test.com/o2')),
          quad(namedNode('http://test.com/s3'), namedNode('http://test.com/p3'), namedNode('http://test.com/o3')),
        ],
      );
    });
  });
});<|MERGE_RESOLUTION|>--- conflicted
+++ resolved
@@ -8,27 +8,12 @@
 import { AuthenticatedLdpHandler } from '../../src/ldp/AuthenticatedLdpHandler';
 import { AcceptPreferenceParser } from '../../src/ldp/http/AcceptPreferenceParser';
 import { BodyParser } from '../../src/ldp/http/BodyParser';
-<<<<<<< HEAD
-import { call } from '../util/Util';
-import { CompositeAsyncHandler } from '../../src/util/CompositeAsyncHandler';
-import { HttpRequest } from '../../src/server/HttpRequest';
-import { InteractionController } from '../../src/util/InteractionController';
-import { MockResponse } from 'node-mocks-http';
-import { Operation } from '../../src/ldp/operations/Operation';
-import { Parser } from 'n3';
-import { PatchingStore } from '../../src/storage/PatchingStore';
-import { QuadToTurtleConverter } from '../../src/storage/conversion/QuadToTurtleConverter';
-import { Representation } from '../../src/ldp/representation/Representation';
-import { RepresentationConvertingStore } from '../../src/storage/RepresentationConvertingStore';
-import { ResourceStoreController } from '../../src/util/ResourceStoreController';
-=======
 import { SimpleBodyParser } from '../../src/ldp/http/SimpleBodyParser';
 import { SimpleRequestParser } from '../../src/ldp/http/SimpleRequestParser';
 import { SimpleResponseWriter } from '../../src/ldp/http/SimpleResponseWriter';
 import { SimpleSparqlUpdateBodyParser } from '../../src/ldp/http/SimpleSparqlUpdateBodyParser';
 import { SimpleTargetExtractor } from '../../src/ldp/http/SimpleTargetExtractor';
 import { Operation } from '../../src/ldp/operations/Operation';
->>>>>>> 075295b8
 import { ResponseDescription } from '../../src/ldp/operations/ResponseDescription';
 import { SimpleDeleteOperationHandler } from '../../src/ldp/operations/SimpleDeleteOperationHandler';
 import { SimpleGetOperationHandler } from '../../src/ldp/operations/SimpleGetOperationHandler';
@@ -46,6 +31,8 @@
 import { SimpleResourceStore } from '../../src/storage/SimpleResourceStore';
 import { SingleThreadedResourceLocker } from '../../src/storage/SingleThreadedResourceLocker';
 import { CompositeAsyncHandler } from '../../src/util/CompositeAsyncHandler';
+import { InteractionController } from '../../src/util/InteractionController';
+import { ResourceStoreController } from '../../src/util/ResourceStoreController';
 import { call } from '../util/Util';
 
 describe('An integrated AuthenticatedLdpHandler', (): void => {
@@ -60,12 +47,8 @@
     const permissionsExtractor = new BasePermissionsExtractor();
     const authorizer = new SimpleAuthorizer();
 
-<<<<<<< HEAD
-    const store = new SimpleResourceStore(new ResourceStoreController('http://test.com/',
+    const store = new SimpleResourceStore(new ResourceStoreController(new RuntimeConfig({ base: 'http://test.com/' }),
       new InteractionController()));
-=======
-    const store = new SimpleResourceStore(new RuntimeConfig({ base: 'http://test.com/' }));
->>>>>>> 075295b8
     const operationHandler = new CompositeAsyncHandler<Operation, ResponseDescription>([
       new SimpleGetOperationHandler(store),
       new SimplePostOperationHandler(store),
@@ -136,12 +119,8 @@
     ]);
     const authorizer = new SimpleAuthorizer();
 
-<<<<<<< HEAD
-    const store = new SimpleResourceStore(new ResourceStoreController('http://test.com/',
+    const store = new SimpleResourceStore(new ResourceStoreController(new RuntimeConfig({ base: 'http://test.com/' }),
       new InteractionController()));
-=======
-    const store = new SimpleResourceStore(new RuntimeConfig({ base: 'http://test.com/' }));
->>>>>>> 075295b8
     const converter = new CompositeAsyncHandler([
       new QuadToTurtleConverter(),
       new TurtleToQuadConverter(),
