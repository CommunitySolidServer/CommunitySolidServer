import { ComponentsManager } from 'componentsjs';
import type { ClusterManager } from '../../../src';
import type { App } from '../../../src/init/App';
import { AppRunner } from '../../../src/init/AppRunner';
import type { CliExtractor } from '../../../src/init/cli/CliExtractor';
import type { ShorthandResolver } from '../../../src/init/variables/ShorthandResolver';
import { joinFilePath } from '../../../src/util/PathUtil';
import { flushPromises } from '../../util/Util';

const defaultParameters = {
  port: 3000,
  logLevel: 'info',
};
const cliExtractor: jest.Mocked<CliExtractor> = {
  handleSafe: jest.fn().mockResolvedValue(defaultParameters),
} as any;

const defaultVariables = {
  'urn:solid-server:default:variable:port': 3000,
  'urn:solid-server:default:variable:loggingLevel': 'info',
};
const shorthandResolver: jest.Mocked<ShorthandResolver> = {
  handleSafe: jest.fn().mockResolvedValue(defaultVariables),
} as any;

const mockLogger = {
  info: jest.fn(),
  warn: jest.fn(),
  silly: jest.fn(),
  error: jest.fn(),
  verbose: jest.fn(),
  debug: jest.fn(),
  log: jest.fn(),
};

const clusterManager: jest.Mocked<ClusterManager> = {
  isSingleThreaded: jest.fn().mockReturnValue(false),
  spawnWorkers: jest.fn(),
  isPrimary: jest.fn().mockReturnValue(true),
  isWorker: jest.fn().mockReturnValue(false),
  logger: mockLogger,
  workers: 1,
  clusterMode: 1,
} as any;

const app: jest.Mocked<App> = {
  start: jest.fn(),
  clusterManager,
} as any;

const manager: jest.Mocked<ComponentsManager<App>> = {
  instantiate: jest.fn(async(iri: string): Promise<any> => {
    switch (iri) {
      case 'urn:solid-server-app-setup:default:CliResolver': return { cliExtractor, shorthandResolver };
      case 'urn:solid-server:default:App': return app;
      default: throw new Error('unknown iri');
    }
  }),
  configRegistry: {
    register: jest.fn(),
  },
} as any;

const listSingleThreadedComponentsMock = jest.fn().mockResolvedValue([]);

jest.mock('../../../src/init/cluster/SingleThreaded', (): any => ({
  listSingleThreadedComponents: (): any => listSingleThreadedComponentsMock(),
}));

jest.mock('componentsjs', (): any => ({
  // eslint-disable-next-line @typescript-eslint/naming-convention
  ComponentsManager: {
    build: jest.fn(async(): Promise<ComponentsManager<App>> => manager),
  },
}));

jest.spyOn(process, 'cwd').mockReturnValue('/var/cwd');
const write = jest.spyOn(process.stderr, 'write').mockImplementation(jest.fn());
const exit = jest.spyOn(process, 'exit').mockImplementation(jest.fn() as any);

describe('AppRunner', (): void => {
  afterEach((): void => {
    jest.clearAllMocks();
  });

  describe('create', (): void => {
    it('creates an App with the provided settings.', async(): Promise<void> => {
      const variables = {
        'urn:solid-server:default:variable:port': 4000,
        'urn:solid-server:default:variable:rootFilePath': '/var/cwd/',
        'urn:solid-server:default:variable:showStackTrace': false,
        'urn:solid-server:default:variable:podConfigJson': '/var/cwd/pod-config.json',
        'urn:solid-server:default:variable:seededPodConfigJson': '/var/cwd/seeded-pod-config.json',
      };
      const shorthand = {
        logLevel: 'info',
      };
      const expectedVariables = {
        ...variables,
        'urn:solid-server:default:variable:loggingLevel': 'info',
      };

      const createdApp = await new AppRunner().create(
        {
          mainModulePath: joinFilePath(__dirname, '../../../'),
          dumpErrorState: true,
          logLevel: 'info',
        },
        joinFilePath(__dirname, '../../../config/default.json'),
        variables,
        shorthand,
      );
      expect(createdApp).toBe(app);

      expect(ComponentsManager.build).toHaveBeenCalledTimes(1);
      expect(ComponentsManager.build).toHaveBeenCalledWith({
        dumpErrorState: true,
        logLevel: 'info',
        mainModulePath: joinFilePath(__dirname, '../../../'),
      });
      expect(manager.configRegistry.register).toHaveBeenCalledTimes(1);
      expect(manager.configRegistry.register)
        .toHaveBeenCalledWith(joinFilePath(__dirname, '/../../../config/default.json'));
      expect(manager.instantiate).toHaveBeenCalledTimes(2);
      expect(manager.instantiate).toHaveBeenNthCalledWith(1, 'urn:solid-server-app-setup:default:CliResolver', {});
      expect(manager.instantiate).toHaveBeenNthCalledWith(
        2, 'urn:solid-server:default:App', { variables: expectedVariables },
      );
      expect(shorthandResolver.handleSafe).toHaveBeenCalledTimes(1);
      expect(shorthandResolver.handleSafe).toHaveBeenLastCalledWith(shorthand);
      expect(cliExtractor.handleSafe).toHaveBeenCalledTimes(0);
      expect(app.start).toHaveBeenCalledTimes(0);
      expect(app.clusterManager.isSingleThreaded()).toBeFalsy();
    });

    it('throws an error if threading issues are detected with 1 class.', async(): Promise<void> => {
      listSingleThreadedComponentsMock.mockImplementationOnce((): string[] => [ 'ViolatingClass' ]);
      const variables = {
        'urn:solid-server:default:variable:port': 3000,
        'urn:solid-server:default:variable:loggingLevel': 'info',
        'urn:solid-server:default:variable:rootFilePath': '/var/cwd/',
        'urn:solid-server:default:variable:showStackTrace': false,
        'urn:solid-server:default:variable:podConfigJson': '/var/cwd/pod-config.json',
        'urn:solid-server:default:variable:seededPodConfigJson': '/var/cwd/seeded-pod-config.json',
      };

      let caughtError: Error | undefined;
      try {
        await new AppRunner().create(
          {
            mainModulePath: joinFilePath(__dirname, '../../../'),
            dumpErrorState: true,
            logLevel: 'info',
          },
          joinFilePath(__dirname, '../../../config/default.json'),
          variables,
        );
      } catch (error: unknown) {
        caughtError = error as Error;
      }
      expect(caughtError?.message).toMatch(/^Cannot run a singlethreaded-only component in a multithreaded setup!/mu);
      expect(caughtError?.message).toMatch(
        /\[ViolatingClass\] is not threadsafe and should not be run in multithreaded setups!/mu,
      );

      expect(write).toHaveBeenCalledTimes(0);
      expect(exit).toHaveBeenCalledTimes(0);
    });

    it('throws an error if threading issues are detected with 2 class.', async(): Promise<void> => {
      listSingleThreadedComponentsMock.mockImplementationOnce((): string[] => [ 'ViolatingClass1', 'ViolatingClass2' ]);
      const variables = {
        'urn:solid-server:default:variable:port': 3000,
        'urn:solid-server:default:variable:loggingLevel': 'info',
        'urn:solid-server:default:variable:rootFilePath': '/var/cwd/',
        'urn:solid-server:default:variable:showStackTrace': false,
        'urn:solid-server:default:variable:podConfigJson': '/var/cwd/pod-config.json',
        'urn:solid-server:default:variable:seededPodConfigJson': '/var/cwd/seeded-pod-config.json',
      };

      let caughtError: Error | undefined;
      try {
        await new AppRunner().create(
          {
            mainModulePath: joinFilePath(__dirname, '../../../'),
            dumpErrorState: true,
            logLevel: 'info',
          },
          joinFilePath(__dirname, '../../../config/default.json'),
          variables,
        );
      } catch (error: unknown) {
        caughtError = error as Error;
      }
      expect(caughtError?.message).toMatch(/^Cannot run a singlethreaded-only component in a multithreaded setup!/mu);
      expect(caughtError?.message).toMatch(
        /\[ViolatingClass1, ViolatingClass2\] are not threadsafe and should not be run in multithreaded setups!/mu,
      );

      expect(write).toHaveBeenCalledTimes(0);
      expect(exit).toHaveBeenCalledTimes(0);
    });
  });

  describe('run', (): void => {
    it('starts the server with provided settings.', async(): Promise<void> => {
      const variables = {
        'urn:solid-server:default:variable:port': 4000,
        'urn:solid-server:default:variable:rootFilePath': '/var/cwd/',
        'urn:solid-server:default:variable:showStackTrace': false,
        'urn:solid-server:default:variable:podConfigJson': '/var/cwd/pod-config.json',
        'urn:solid-server:default:variable:seededPodConfigJson': '/var/cwd/seeded-pod-config.json',
      };
      const shorthand = {
        logLevel: 'info',
      };
      const expectedVariables = {
        ...variables,
        'urn:solid-server:default:variable:loggingLevel': 'info',
      };

      await new AppRunner().run(
        {
          mainModulePath: joinFilePath(__dirname, '../../../'),
          dumpErrorState: true,
          logLevel: 'info',
        },
        joinFilePath(__dirname, '../../../config/default.json'),
        variables,
        shorthand,
      );

      expect(ComponentsManager.build).toHaveBeenCalledTimes(1);
      expect(ComponentsManager.build).toHaveBeenCalledWith({
        dumpErrorState: true,
        logLevel: 'info',
        mainModulePath: joinFilePath(__dirname, '../../../'),
      });
      expect(manager.configRegistry.register).toHaveBeenCalledTimes(1);
      expect(manager.configRegistry.register)
        .toHaveBeenCalledWith(joinFilePath(__dirname, '/../../../config/default.json'));
      expect(manager.instantiate).toHaveBeenCalledTimes(2);
      expect(manager.instantiate).toHaveBeenNthCalledWith(1, 'urn:solid-server-app-setup:default:CliResolver', {});
      expect(manager.instantiate).toHaveBeenNthCalledWith(
        2, 'urn:solid-server:default:App', { variables: expectedVariables },
      );
      expect(shorthandResolver.handleSafe).toHaveBeenCalledTimes(1);
      expect(shorthandResolver.handleSafe).toHaveBeenLastCalledWith(shorthand);
      expect(cliExtractor.handleSafe).toHaveBeenCalledTimes(0);
      expect(app.start).toHaveBeenCalledTimes(1);
      expect(app.start).toHaveBeenCalledWith();
      expect(app.clusterManager.isSingleThreaded()).toBeFalsy();
    });
  });

  describe('createCli', (): void => {
    it('creates the server with default settings.', async(): Promise<void> => {
      await expect(new AppRunner().createCli([ 'node', 'script' ])).resolves.toBe(app);

      expect(ComponentsManager.build).toHaveBeenCalledTimes(1);
      expect(ComponentsManager.build).toHaveBeenCalledWith({
        dumpErrorState: true,
        logLevel: 'info',
        mainModulePath: joinFilePath(__dirname, '../../../'),
        typeChecking: false,
      });
      expect(manager.configRegistry.register).toHaveBeenCalledTimes(1);
      expect(manager.configRegistry.register)
        .toHaveBeenCalledWith(joinFilePath(__dirname, '/../../../config/default.json'));
      expect(manager.instantiate).toHaveBeenCalledTimes(2);
      expect(manager.instantiate).toHaveBeenNthCalledWith(1, 'urn:solid-server-app-setup:default:CliResolver', {});
      expect(cliExtractor.handleSafe).toHaveBeenCalledTimes(1);
      expect(cliExtractor.handleSafe).toHaveBeenCalledWith([ 'node', 'script' ]);
      expect(shorthandResolver.handleSafe).toHaveBeenCalledTimes(1);
      expect(shorthandResolver.handleSafe).toHaveBeenCalledWith(defaultParameters);
      expect(manager.instantiate).toHaveBeenNthCalledWith(1, 'urn:solid-server-app-setup:default:CliResolver', {});
      expect(manager.instantiate).toHaveBeenNthCalledWith(2,
        'urn:solid-server:default:App',
        { variables: defaultVariables });
      expect(app.clusterManager.isSingleThreaded()).toBeFalsy();
      expect(app.start).toHaveBeenCalledTimes(0);
    });

    it('uses the default process.argv in case none are provided.', async(): Promise<void> => {
      const { argv } = process;
      const argvParameters = [
        'node', 'script',
        '-b', 'http://pod.example/',
        '-c', 'myconfig.json',
        '-f', '/root',
        '-l', 'debug',
        '-m', 'module/path',
        '-p', '4000',
        '-s', 'http://localhost:5000/sparql',
        '-t',
        '--podConfigJson', '/different-path.json',
        '--seededPodConfigJson', '/different-path.json',
        '-w', '1',
      ];
      process.argv = argvParameters;

      await expect(new AppRunner().createCli()).resolves.toBe(app);

      expect(ComponentsManager.build).toHaveBeenCalledTimes(1);
      expect(ComponentsManager.build).toHaveBeenCalledWith({
        dumpErrorState: true,
        logLevel: 'debug',
        mainModulePath: '/var/cwd/module/path',
        typeChecking: false,
      });
      expect(manager.configRegistry.register).toHaveBeenCalledTimes(1);
      expect(manager.configRegistry.register).toHaveBeenCalledWith('/var/cwd/myconfig.json');
      expect(manager.instantiate).toHaveBeenCalledTimes(2);
      expect(manager.instantiate).toHaveBeenNthCalledWith(1, 'urn:solid-server-app-setup:default:CliResolver', {});
      expect(cliExtractor.handleSafe).toHaveBeenCalledTimes(1);
      expect(cliExtractor.handleSafe).toHaveBeenCalledWith(argvParameters);
      expect(shorthandResolver.handleSafe).toHaveBeenCalledTimes(1);
      expect(shorthandResolver.handleSafe).toHaveBeenCalledWith(defaultParameters);
      expect(manager.instantiate).toHaveBeenNthCalledWith(1, 'urn:solid-server-app-setup:default:CliResolver', {});
      expect(manager.instantiate).toHaveBeenNthCalledWith(2,
        'urn:solid-server:default:App',
        { variables: defaultVariables });
      expect(app.start).toHaveBeenCalledTimes(0);
      expect(app.clusterManager.isSingleThreaded()).toBeFalsy();

      process.argv = argv;
    });

    it('checks for threading issues when starting in multithreaded mode.', async(): Promise<void> => {
      const createdApp = await new AppRunner().createCli();
      expect(createdApp).toBe(app);
      expect(listSingleThreadedComponentsMock).toHaveBeenCalled();
    });

    it('throws an error if there are threading issues detected.', async(): Promise<void> => {
      listSingleThreadedComponentsMock.mockImplementationOnce((): string[] => [ 'ViolatingClass' ]);

      let caughtError: Error = new Error('should disappear');
      try {
        await new AppRunner().createCli([ 'node', 'script' ]);
      } catch (error: unknown) {
        caughtError = error as Error;
      }
      expect(caughtError.message).toMatch(/^Cannot run a singlethreaded-only component in a multithreaded setup!/mu);
      expect(caughtError?.message).toMatch(
        /\[ViolatingClass\] is not threadsafe and should not be run in multithreaded setups!/mu,
      );

      expect(write).toHaveBeenCalledTimes(0);
      expect(exit).toHaveBeenCalledTimes(0);
    });

    it('throws an error if creating a ComponentsManager fails.', async(): Promise<void> => {
      (manager.configRegistry.register as jest.Mock).mockRejectedValueOnce(new Error('Fatal'));

      let caughtError: Error = new Error('should disappear');
      try {
        await new AppRunner().createCli([ 'node', 'script' ]);
      } catch (error: unknown) {
        caughtError = error as Error;
      }
      expect(caughtError.message).toMatch(/^Could not build the config files from .*default\.json/mu);
      expect(caughtError.message).toMatch(/^Cause: Fatal/mu);

      expect(write).toHaveBeenCalledTimes(0);
      expect(exit).toHaveBeenCalledTimes(0);
    });

    it('throws an error if instantiating the CliResolver fails.', async(): Promise<void> => {
      manager.instantiate.mockRejectedValueOnce(new Error('Fatal'));

      let caughtError: Error = new Error('should disappear');
      try {
        await new AppRunner().createCli([ 'node', 'script' ]);
      } catch (error: unknown) {
        caughtError = error as Error;
      }
      expect(caughtError.message).toMatch(/^Could not create the CLI resolver/mu);
      expect(caughtError.message).toMatch(/^Cause: Fatal/mu);

      expect(write).toHaveBeenCalledTimes(0);
      expect(exit).toHaveBeenCalledTimes(0);
    });

    it('throws an error if extracting the CLI shorthand values fails.', async(): Promise<void> => {
      cliExtractor.handleSafe.mockRejectedValueOnce(new Error('Fatal'));

      let caughtError: Error = new Error('should disappear');
      try {
        await new AppRunner().createCli([ 'node', 'script' ]);
      } catch (error: unknown) {
        caughtError = error as Error;
      }
      expect(caughtError.message).toMatch(/^Could not parse the CLI parameters/mu);
      expect(caughtError.message).toMatch(/^Cause: Fatal/mu);

      expect(write).toHaveBeenCalledTimes(0);
      expect(exit).toHaveBeenCalledTimes(0);
    });

    it('throws an error if resolving the shorthand values fails.', async(): Promise<void> => {
      shorthandResolver.handleSafe.mockRejectedValueOnce(new Error('Fatal'));

      let caughtError: Error = new Error('should disappear');
      try {
        await new AppRunner().createCli([ 'node', 'script' ]);
      } catch (error: unknown) {
        caughtError = error as Error;
      }
      expect(caughtError.message).toMatch(/^Could not resolve the shorthand values/mu);
      expect(caughtError.message).toMatch(/^Cause: Fatal/mu);

      expect(write).toHaveBeenCalledTimes(0);
      expect(exit).toHaveBeenCalledTimes(0);
    });

    it('throws an error if instantiating the server fails.', async(): Promise<void> => {
      // We want the second call to fail
      manager.instantiate
        .mockResolvedValueOnce({ cliExtractor, shorthandResolver })
        .mockRejectedValueOnce(new Error('Fatal'));

      let caughtError: Error = new Error('should disappear');
      try {
        await new AppRunner().createCli([ 'node', 'script' ]);
      } catch (error: unknown) {
        caughtError = error as Error;
      }
      expect(caughtError.message).toMatch(/^Could not create the server/mu);
      expect(caughtError.message).toMatch(/^Cause: Fatal/mu);

      expect(write).toHaveBeenCalledTimes(0);
      expect(exit).toHaveBeenCalledTimes(0);
    });

    it('throws an error if non-error objects get thrown.', async(): Promise<void> => {
      (manager.configRegistry.register as jest.Mock).mockRejectedValueOnce('NotAnError');

      let caughtError: Error = new Error('should disappear');
      try {
        await new AppRunner().createCli([ 'node', 'script' ]);
      } catch (error: unknown) {
        caughtError = error as Error;
      }
      expect(caughtError.message).toMatch(/^Cause: Unknown error: NotAnError$/mu);

      expect(write).toHaveBeenCalledTimes(0);
      expect(exit).toHaveBeenCalledTimes(0);
    });
  });

  describe('runCli', (): void => {
    it('runs the server.', async(): Promise<void> => {
      await expect(new AppRunner().runCli([ 'node', 'script' ])).resolves.toBeUndefined();

      expect(ComponentsManager.build).toHaveBeenCalledTimes(1);
      expect(ComponentsManager.build).toHaveBeenCalledWith({
        dumpErrorState: true,
        logLevel: 'info',
        mainModulePath: joinFilePath(__dirname, '../../../'),
        typeChecking: false,
<<<<<<< HEAD
      });
      expect(manager.configRegistry.register).toHaveBeenCalledTimes(1);
      expect(manager.configRegistry.register)
        .toHaveBeenCalledWith(joinFilePath(__dirname, '/../../../config/default.json'));
      expect(manager.instantiate).toHaveBeenCalledTimes(2);
      expect(manager.instantiate).toHaveBeenNthCalledWith(1, 'urn:solid-server-app-setup:default:CliResolver', {});
      expect(cliExtractor.handleSafe).toHaveBeenCalledTimes(1);
      expect(cliExtractor.handleSafe).toHaveBeenCalledWith([ 'node', 'script' ]);
      expect(shorthandResolver.handleSafe).toHaveBeenCalledTimes(1);
      expect(shorthandResolver.handleSafe).toHaveBeenCalledWith(defaultParameters);
      expect(manager.instantiate).toHaveBeenNthCalledWith(1, 'urn:solid-server-app-setup:default:CliResolver', {});
      expect(manager.instantiate).toHaveBeenNthCalledWith(2,
        'urn:solid-server:default:App',
        { variables: defaultVariables });
      expect(app.start).toHaveBeenCalledTimes(1);
      expect(app.start).toHaveBeenLastCalledWith();
      expect(app.clusterManager.isSingleThreaded()).toBeFalsy();
    });

    it('runs the server honoring env variables.', async(): Promise<void> => {
      // Set logging level to debug
      const { env } = process;
      const OLD_STATE = env.CSS_LOGGING_LEVEL;
      env.CSS_LOGGING_LEVEL = 'debug';
      await expect(new AppRunner().runCli([ 'node', 'script' ])).resolves.toBeUndefined();

      expect(ComponentsManager.build).toHaveBeenCalledTimes(1);
      // Check logLevel to be set to debug instead of default `info`
      expect(ComponentsManager.build).toHaveBeenCalledWith({
        dumpErrorState: true,
        logLevel: 'info',
        mainModulePath: joinFilePath(__dirname, '../../../'),
        typeChecking: false,
=======
>>>>>>> 0cfd55dd
      });
      expect(manager.configRegistry.register).toHaveBeenCalledTimes(1);
      expect(manager.configRegistry.register)
        .toHaveBeenCalledWith(joinFilePath(__dirname, '/../../../config/default.json'));
      expect(manager.instantiate).toHaveBeenCalledTimes(2);
      expect(manager.instantiate).toHaveBeenNthCalledWith(1, 'urn:solid-server-app-setup:default:CliResolver', {});
      expect(cliExtractor.handleSafe).toHaveBeenCalledTimes(1);
      expect(cliExtractor.handleSafe).toHaveBeenCalledWith([ 'node', 'script' ]);
      expect(shorthandResolver.handleSafe).toHaveBeenCalledTimes(1);
      expect(shorthandResolver.handleSafe).toHaveBeenCalledWith(defaultParameters);
      expect(manager.instantiate).toHaveBeenNthCalledWith(1, 'urn:solid-server-app-setup:default:CliResolver', {});
      expect(manager.instantiate).toHaveBeenNthCalledWith(2,
        'urn:solid-server:default:App',
        { variables: defaultVariables });
      expect(app.start).toHaveBeenCalledTimes(1);
      expect(app.start).toHaveBeenLastCalledWith();
<<<<<<< HEAD

      // Reset env
      if (OLD_STATE) {
        env.CSS_LOGGING_LEVEL = OLD_STATE;
      } else {
        delete env.CSS_LOGGING_LEVEL;
      }
=======
      expect(app.clusterManager.isSingleThreaded()).toBeFalsy();
>>>>>>> 0cfd55dd
    });

    it('throws an error if the server could not start.', async(): Promise<void> => {
      app.start.mockRejectedValueOnce(new Error('Fatal'));

      let caughtError: Error = new Error('should disappear');
      try {
        await new AppRunner().runCli([ 'node', 'script' ]);
      } catch (error: unknown) {
        caughtError = error as Error;
      }
      expect(caughtError.message).toMatch(/^Could not start the server/mu);
      expect(caughtError.message).toMatch(/^Cause: Fatal/mu);

      expect(app.start).toHaveBeenCalledTimes(1);

      expect(write).toHaveBeenCalledTimes(0);

      expect(exit).toHaveBeenCalledTimes(0);
    });
  });

  describe('runCliSync', (): void => {
    it('starts the server.', async(): Promise<void> => {
      // eslint-disable-next-line no-sync
      new AppRunner().runCliSync({ argv: [ 'node', 'script' ]});

      // Wait until app.start has been called, because we can't await AppRunner.run.
      await flushPromises();

      expect(ComponentsManager.build).toHaveBeenCalledTimes(1);
      expect(ComponentsManager.build).toHaveBeenCalledWith({
        dumpErrorState: true,
        logLevel: 'info',
        mainModulePath: joinFilePath(__dirname, '../../../'),
        typeChecking: false,
      });
      expect(manager.configRegistry.register).toHaveBeenCalledTimes(1);
      expect(manager.configRegistry.register)
        .toHaveBeenCalledWith(joinFilePath(__dirname, '/../../../config/default.json'));
      expect(manager.instantiate).toHaveBeenCalledTimes(2);
      expect(manager.instantiate).toHaveBeenNthCalledWith(1, 'urn:solid-server-app-setup:default:CliResolver', {});
      expect(cliExtractor.handleSafe).toHaveBeenCalledTimes(1);
      expect(cliExtractor.handleSafe).toHaveBeenCalledWith([ 'node', 'script' ]);
      expect(shorthandResolver.handleSafe).toHaveBeenCalledTimes(1);
      expect(shorthandResolver.handleSafe).toHaveBeenCalledWith(defaultParameters);
      expect(manager.instantiate).toHaveBeenNthCalledWith(1, 'urn:solid-server-app-setup:default:CliResolver', {});
      expect(manager.instantiate).toHaveBeenNthCalledWith(2,
        'urn:solid-server:default:App',
        { variables: defaultVariables });
      expect(app.start).toHaveBeenCalledTimes(1);
      expect(app.start).toHaveBeenLastCalledWith();
      expect(app.clusterManager.isSingleThreaded()).toBeFalsy();
    });

    it('exits the process and writes to stderr if there was an error.', async(): Promise<void> => {
      manager.instantiate.mockRejectedValueOnce(new Error('Fatal'));

      // eslint-disable-next-line no-sync
      new AppRunner().runCliSync({ argv: [ 'node', 'script' ]});

      // Wait until app.start has been called, because we can't await AppRunner.runCli.
      await flushPromises();

      expect(write).toHaveBeenCalledTimes(1);
      expect(write).toHaveBeenLastCalledWith(expect.stringMatching(/Cause: Fatal/mu));

      expect(exit).toHaveBeenCalledTimes(1);
      expect(exit).toHaveBeenLastCalledWith(1);
    });
  });
});<|MERGE_RESOLUTION|>--- conflicted
+++ resolved
@@ -459,7 +459,6 @@
         logLevel: 'info',
         mainModulePath: joinFilePath(__dirname, '../../../'),
         typeChecking: false,
-<<<<<<< HEAD
       });
       expect(manager.configRegistry.register).toHaveBeenCalledTimes(1);
       expect(manager.configRegistry.register)
@@ -493,8 +492,6 @@
         logLevel: 'info',
         mainModulePath: joinFilePath(__dirname, '../../../'),
         typeChecking: false,
-=======
->>>>>>> 0cfd55dd
       });
       expect(manager.configRegistry.register).toHaveBeenCalledTimes(1);
       expect(manager.configRegistry.register)
@@ -511,17 +508,13 @@
         { variables: defaultVariables });
       expect(app.start).toHaveBeenCalledTimes(1);
       expect(app.start).toHaveBeenLastCalledWith();
-<<<<<<< HEAD
-
       // Reset env
       if (OLD_STATE) {
         env.CSS_LOGGING_LEVEL = OLD_STATE;
       } else {
         delete env.CSS_LOGGING_LEVEL;
       }
-=======
-      expect(app.clusterManager.isSingleThreaded()).toBeFalsy();
->>>>>>> 0cfd55dd
+      expect(app.clusterManager.isSingleThreaded()).toBeFalsy();
     });
 
     it('throws an error if the server could not start.', async(): Promise<void> => {
