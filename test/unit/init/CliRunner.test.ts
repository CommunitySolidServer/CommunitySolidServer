--- conflicted
+++ resolved
@@ -60,11 +60,7 @@
           'urn:solid-server:default:variable:rootFilePath': '/var/cwd/',
           'urn:solid-server:default:variable:sparqlEndpoint': undefined,
           'urn:solid-server:default:variable:loggingLevel': 'info',
-<<<<<<< HEAD
-          'urn:solid-server:default:variable:podTemplateFolder': joinFilePath(__dirname, '../../../templates/pod'),
           'urn:solid-server:default:variable:webViewsFolder': joinFilePath(__dirname, '../../../templates/views'),
-=======
->>>>>>> 723759ec
           'urn:solid-server:default:variable:podConfigJson': '/var/cwd/pod-config.json',
         },
       },
@@ -84,11 +80,7 @@
         '-m', 'module/path',
         '-p', '4000',
         '-s', 'http://localhost:5000/sparql',
-<<<<<<< HEAD
-        '-t', 'templates',
         '-v', 'templates/views',
-=======
->>>>>>> 723759ec
         '--podConfigJson', '/different-path.json',
       ],
     });
@@ -130,11 +122,7 @@
         '--config', 'myconfig.json',
         '--loggingLevel', 'debug',
         '--mainModulePath', 'module/path',
-<<<<<<< HEAD
-        '--podTemplateFolder', 'templates',
         '--webViewsFolder', 'templates/views',
-=======
->>>>>>> 723759ec
         '--port', '4000',
         '--rootFilePath', 'root',
         '--sparqlEndpoint', 'http://localhost:5000/sparql',
@@ -182,11 +170,7 @@
       '-m', 'module/path',
       '-p', '4000',
       '-s', 'http://localhost:5000/sparql',
-<<<<<<< HEAD
-      '-t', 'templates',
       '-v', 'templates/views',
-=======
->>>>>>> 723759ec
       '--podConfigJson', '/different-path.json',
     ];
 
