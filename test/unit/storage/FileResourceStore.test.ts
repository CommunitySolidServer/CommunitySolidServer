--- conflicted
+++ resolved
@@ -205,20 +205,7 @@
     stats.isFile = jest.fn((): any => true);
     (fsPromises.lstat as jest.Mock).mockReturnValueOnce(stats);
     (fs.createReadStream as jest.Mock).mockReturnValueOnce(streamifyArray([ rawData ]));
-<<<<<<< HEAD
-
-    const readable = streamifyArray([]);
-    readable.on('newListener', (event): void => {
-      if (event === 'open') {
-        setImmediate((): void => {
-          readable.emit('open');
-        });
-      }
-    });
-    (fs.createReadStream as jest.Mock).mockReturnValueOnce(readable);
-=======
     (fs.createReadStream as jest.Mock).mockReturnValueOnce(streamifyArray([]));
->>>>>>> c808dfef
 
     // Tests
     await store.setRepresentation({ path: `${base}file.txt` }, representation);
