--- conflicted
+++ resolved
@@ -3,14 +3,11 @@
 import type { Quad } from 'rdf-js';
 import type { Algebra } from 'sparqlalgebrajs';
 import { translate } from 'sparqlalgebrajs';
-<<<<<<< HEAD
-=======
 import { BasicRepresentation } from '../../../../src/http/representation/BasicRepresentation';
 import type { RdfDatasetRepresentation } from '../../../../src/http/representation/RdfDatasetRepresentation';
->>>>>>> 4b39b50b
 import { RepresentationMetadata } from '../../../../src/http/representation/RepresentationMetadata';
 import type { SparqlUpdatePatch } from '../../../../src/http/representation/SparqlUpdatePatch';
-import type { RdfStorePatcherInput } from '../../../../src/storage/patch/RdfStorePatcher';
+import type { RepresentationPatcherInput } from '../../../../src/storage/patch/RepresentationPatcher';
 import { SparqlUpdatePatcher } from '../../../../src/storage/patch/SparqlUpdatePatcher';
 import { InternalServerError } from '../../../../src/util/errors/InternalServerError';
 import { NotImplementedHttpError } from '../../../../src/util/errors/NotImplementedHttpError';
@@ -35,11 +32,8 @@
   const identifier = { path: 'http://test.com/foo' };
   const fulfilledDataInsert = 'INSERT DATA { :s1 :p1 :o1 . :s2 :p2 :o2 . }';
   let store: Store;
-<<<<<<< HEAD
-=======
   let input: RepresentationPatcherInput<RdfDatasetRepresentation>;
   let representation: RdfDatasetRepresentation;
->>>>>>> 4b39b50b
 
   beforeEach(async(): Promise<void> => {
     startQuads = [ quad(
@@ -52,45 +46,21 @@
       namedNode('http://test.com/startO2'),
     ) ];
     store = new Store(startQuads);
-<<<<<<< HEAD
-=======
 
     representation = new BasicRepresentation() as RdfDatasetRepresentation;
     representation.dataset = store;
     input = { identifier, patch: { algebra: {}} as SparqlUpdatePatch, representation };
->>>>>>> 4b39b50b
 
     patcher = new SparqlUpdatePatcher();
   });
 
   it('only accepts SPARQL updates.', async(): Promise<void> => {
-<<<<<<< HEAD
-    const input: RdfStorePatcherInput = { identifier, patch: { algebra: {}} as SparqlUpdatePatch, store };
-=======
->>>>>>> 4b39b50b
     await expect(patcher.canHandle(input)).resolves.toBeUndefined();
     delete (input.patch as any).algebra;
     await expect(patcher.canHandle(input)).rejects.toThrow(NotImplementedHttpError);
   });
 
   it('handles NOP operations by not doing anything.', async(): Promise<void> => {
-<<<<<<< HEAD
-    let patch = getPatch('');
-    let input: RdfStorePatcherInput = { identifier, patch, store };
-    await expect(patcher.handle(input)).resolves.toBe(store);
-
-    patch = getPatch('');
-    input = { identifier, patch, store };
-    const result = await patcher.handle(input);
-    expect(result).toBeRdfIsomorphic(store);
-  });
-
-  it('handles INSERT DATA updates.', async(): Promise<void> => {
-    const patch = getPatch(fulfilledDataInsert);
-    const input: RdfStorePatcherInput = { identifier, patch, store };
-    const result = await patcher.handle(input);
-    expect(result).toBeRdfIsomorphic([
-=======
     input.patch = getPatch('');
     await expect(patcher.handle(input)).resolves.toBe(representation);
 
@@ -103,7 +73,6 @@
     input.patch = getPatch(fulfilledDataInsert);
     const result = await patcher.handle(input);
     expect(result.dataset).toBeRdfIsomorphic([
->>>>>>> 4b39b50b
       ...startQuads,
       quad(namedNode('http://test.com/s1'), namedNode('http://test.com/p1'), namedNode('http://test.com/o1')),
       quad(namedNode('http://test.com/s2'), namedNode('http://test.com/p2'), namedNode('http://test.com/o2')),
@@ -111,16 +80,9 @@
   });
 
   it('handles DELETE DATA updates.', async(): Promise<void> => {
-<<<<<<< HEAD
-    const patch = getPatch('DELETE DATA { :startS1 :startP1 :startO1 }');
-    const input: RdfStorePatcherInput = { identifier, patch, store };
-    const result = await patcher.handle(input);
-    expect(result).toBeRdfIsomorphic([
-=======
     input.patch = getPatch('DELETE DATA { :startS1 :startP1 :startO1 }');
     const result = await patcher.handle(input);
     expect(result.dataset).toBeRdfIsomorphic([
->>>>>>> 4b39b50b
       quad(namedNode('http://test.com/startS2'),
         namedNode('http://test.com/startP2'),
         namedNode('http://test.com/startO2')),
@@ -128,16 +90,9 @@
   });
 
   it('handles DELETE WHERE updates with no variables.', async(): Promise<void> => {
-<<<<<<< HEAD
-    const patch = getPatch('DELETE WHERE { :startS1 :startP1 :startO1 }');
-    const input: RdfStorePatcherInput = { identifier, patch, store };
-    const result = await patcher.handle(input);
-    expect(result).toBeRdfIsomorphic([
-=======
     input.patch = getPatch('DELETE WHERE { :startS1 :startP1 :startO1 }');
     const result = await patcher.handle(input);
     expect(result.dataset).toBeRdfIsomorphic([
->>>>>>> 4b39b50b
       quad(namedNode('http://test.com/startS2'),
         namedNode('http://test.com/startP2'),
         namedNode('http://test.com/startO2')),
@@ -145,16 +100,9 @@
   });
 
   it('handles DELETE WHERE updates with variables.', async(): Promise<void> => {
-<<<<<<< HEAD
-    const patch = getPatch('DELETE WHERE { :startS1 :startP1 ?o }');
-    const input: RdfStorePatcherInput = { identifier, patch, store };
-    const result = await patcher.handle(input);
-    expect(result).toBeRdfIsomorphic([
-=======
     input.patch = getPatch('DELETE WHERE { :startS1 :startP1 ?o }');
     const result = await patcher.handle(input);
     expect(result.dataset).toBeRdfIsomorphic([
->>>>>>> 4b39b50b
       quad(namedNode('http://test.com/startS2'),
         namedNode('http://test.com/startP2'),
         namedNode('http://test.com/startO2')),
@@ -162,16 +110,9 @@
   });
 
   it('handles DELETE/INSERT updates with empty WHERE.', async(): Promise<void> => {
-<<<<<<< HEAD
-    const patch = getPatch('DELETE { :startS1 :startP1 :startO1 } INSERT { :s1 :p1 :o1 . } WHERE {}');
-    const input: RdfStorePatcherInput = { identifier, patch, store };
-    const result = await patcher.handle(input);
-    expect(result).toBeRdfIsomorphic([
-=======
     input.patch = getPatch('DELETE { :startS1 :startP1 :startO1 } INSERT { :s1 :p1 :o1 . } WHERE {}');
     const result = await patcher.handle(input);
     expect(result.dataset).toBeRdfIsomorphic([
->>>>>>> 4b39b50b
       quad(namedNode('http://test.com/startS2'),
         namedNode('http://test.com/startP2'),
         namedNode('http://test.com/startO2')),
@@ -184,16 +125,9 @@
   it('handles composite INSERT/DELETE updates.', async(): Promise<void> => {
     const query = 'INSERT DATA { :s1 :p1 :o1 . :s2 :p2 :o2 };' +
             'DELETE WHERE { :s1 :p1 :o1 . :startS1 :startP1 :startO1 }';
-<<<<<<< HEAD
-    const patch = getPatch(query);
-    const input: RdfStorePatcherInput = { identifier, patch, store };
-    const result = await patcher.handle(input);
-    expect(result).toBeRdfIsomorphic([
-=======
-    input.patch = getPatch(query);
-    const result = await patcher.handle(input);
-    expect(result.dataset).toBeRdfIsomorphic([
->>>>>>> 4b39b50b
+    input.patch = getPatch(query);
+    const result = await patcher.handle(input);
+    expect(result.dataset).toBeRdfIsomorphic([
       quad(namedNode('http://test.com/startS2'),
         namedNode('http://test.com/startP2'),
         namedNode('http://test.com/startO2')),
@@ -206,16 +140,9 @@
   it('handles composite DELETE/INSERT updates.', async(): Promise<void> => {
     const query = 'DELETE DATA { :s1 :p1 :o1 . :startS1 :startP1 :startO1 } ;' +
             'INSERT DATA { :s1 :p1 :o1 . :s2 :p2 :o2 }';
-<<<<<<< HEAD
-    const patch = getPatch(query);
-    const input: RdfStorePatcherInput = { identifier, patch, store };
-    const result = await patcher.handle(input);
-    expect(result).toBeRdfIsomorphic([
-=======
-    input.patch = getPatch(query);
-    const result = await patcher.handle(input);
-    expect(result.dataset).toBeRdfIsomorphic([
->>>>>>> 4b39b50b
+    input.patch = getPatch(query);
+    const result = await patcher.handle(input);
+    expect(result.dataset).toBeRdfIsomorphic([
       quad(namedNode('http://test.com/startS2'),
         namedNode('http://test.com/startP2'),
         namedNode('http://test.com/startO2')),
@@ -230,77 +157,45 @@
 
   it('rejects GRAPH inserts.', async(): Promise<void> => {
     const query = 'INSERT DATA { GRAPH :graph { :s1 :p1 :o1 } }';
-<<<<<<< HEAD
-    const patch = getPatch(query);
-    const input: RdfStorePatcherInput = { identifier, patch, store };
-=======
-    input.patch = getPatch(query);
->>>>>>> 4b39b50b
+    input.patch = getPatch(query);
 
     await expect(patcher.handle(input)).rejects.toThrow(NotImplementedHttpError);
   });
 
   it('rejects GRAPH deletes.', async(): Promise<void> => {
     const query = 'DELETE DATA { GRAPH :graph { :s1 :p1 :o1 } }';
-<<<<<<< HEAD
-    const patch = getPatch(query);
-    const input: RdfStorePatcherInput = { identifier, patch, store };
-=======
-    input.patch = getPatch(query);
->>>>>>> 4b39b50b
+    input.patch = getPatch(query);
 
     await expect(patcher.handle(input)).rejects.toThrow(NotImplementedHttpError);
   });
 
   it('rejects DELETE/INSERT updates with non-BGP WHERE.', async(): Promise<void> => {
     const query = 'DELETE { :s1 :p1 :o1 } INSERT { :s1 :p1 :o1 } WHERE { ?s ?p ?o. FILTER (?o > 5) }';
-<<<<<<< HEAD
-    const patch = getPatch(query);
-    const input: RdfStorePatcherInput = { identifier, patch, store };
-=======
-    input.patch = getPatch(query);
->>>>>>> 4b39b50b
+    input.patch = getPatch(query);
 
     await expect(patcher.handle(input)).rejects.toThrow(NotImplementedHttpError);
   });
 
   it('rejects INSERT WHERE updates with a UNION.', async(): Promise<void> => {
     const query = 'INSERT { :s1 :p1 :o1 . } WHERE { { :s1 :p1 :o1 } UNION { :s1 :p1 :o2 } }';
-<<<<<<< HEAD
-    const patch = getPatch(query);
-    const input: RdfStorePatcherInput = { identifier, patch, store };
-=======
-    input.patch = getPatch(query);
->>>>>>> 4b39b50b
+    input.patch = getPatch(query);
 
     await expect(patcher.handle(input)).rejects.toThrow(NotImplementedHttpError);
   });
 
   it('rejects non-DELETE/INSERT updates.', async(): Promise<void> => {
     const query = 'MOVE DEFAULT TO GRAPH :newGraph';
-<<<<<<< HEAD
-    const patch = getPatch(query);
-    const input: RdfStorePatcherInput = { identifier, patch, store };
-=======
-    input.patch = getPatch(query);
->>>>>>> 4b39b50b
+    input.patch = getPatch(query);
 
     await expect(patcher.handle(input)).rejects.toThrow(NotImplementedHttpError);
   });
 
   it('creates a new resource if it does not exist yet.', async(): Promise<void> => {
     const query = 'INSERT DATA { <http://test.com/s1> <http://test.com/p1> <http://test.com/o1>. }';
-<<<<<<< HEAD
-    const patch = getPatch(query);
-    const input: RdfStorePatcherInput = { identifier, patch, store: new Store() };
-    const result = await patcher.handle(input);
-    expect(result).toBeRdfIsomorphic([
-=======
     input.patch = getPatch(query);
     input.representation!.dataset = new Store();
     const result = await patcher.handle(input);
     expect(result.dataset).toBeRdfIsomorphic([
->>>>>>> 4b39b50b
       quad(namedNode('http://test.com/s1'), namedNode('http://test.com/p1'), namedNode('http://test.com/o1')),
     ]);
   });
