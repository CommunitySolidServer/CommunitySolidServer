--- conflicted
+++ resolved
@@ -1,15 +1,11 @@
 import 'jest-rdf';
 import { DataFactory, Store } from 'n3';
-<<<<<<< HEAD
-import type { SparqlUpdatePatch } from '../../../../src';
-=======
->>>>>>> 4b39b50b
 import { BasicRepresentation } from '../../../../src/http/representation/BasicRepresentation';
 import type { N3Patch } from '../../../../src/http/representation/N3Patch';
 import type { RdfDatasetRepresentation } from '../../../../src/http/representation/RdfDatasetRepresentation';
 import type { SparqlUpdatePatch } from '../../../../src/http/representation/SparqlUpdatePatch';
 import { N3Patcher } from '../../../../src/storage/patch/N3Patcher';
-import type { RdfStorePatcherInput } from '../../../../src/storage/patch/RdfStorePatcher';
+import type { RepresentationPatcherInput } from '../../../../src/storage/patch/RepresentationPatcher';
 import { ConflictHttpError } from '../../../../src/util/errors/ConflictHttpError';
 import { InternalServerError } from '../../../../src/util/errors/InternalServerError';
 import { NotImplementedHttpError } from '../../../../src/util/errors/NotImplementedHttpError';
@@ -17,11 +13,7 @@
 
 describe('An N3Patcher', (): void => {
   let patch: N3Patch;
-<<<<<<< HEAD
-  let input: RdfStorePatcherInput;
-=======
   let input: RepresentationPatcherInput<RdfDatasetRepresentation>;
->>>>>>> 4b39b50b
   const patcher = new N3Patcher();
   let store: Store;
 
@@ -33,19 +25,12 @@
 
     store = new Store();
 
-<<<<<<< HEAD
-    input = {
-      patch,
-      identifier: { path: 'http://example.com/foo' },
-      store,
-=======
     const representation = new BasicRepresentation() as RdfDatasetRepresentation;
     representation.dataset = store;
     input = {
       patch,
       identifier: { path: 'http://example.com/foo' },
       representation,
->>>>>>> 4b39b50b
     };
   });
 
@@ -60,35 +45,23 @@
     patch.inserts = [];
     patch.conditions = [];
     const result = await patcher.handle(input);
-<<<<<<< HEAD
-    expect(result).toBe(store);
-=======
     expect(result.dataset).toBe(store);
   });
 
   it('throws an error when no representation is given as input.', async(): Promise<void> => {
     input.representation = undefined;
     await expect(patcher.handle(input)).rejects.toThrow(InternalServerError);
->>>>>>> 4b39b50b
   });
 
   it('can delete and insert triples.', async(): Promise<void> => {
     patch.deletes = [ quad(namedNode('ex:s1'), namedNode('ex:p1'), namedNode('ex:o1')) ];
     patch.inserts = [ quad(namedNode('ex:s2'), namedNode('ex:p2'), namedNode('ex:o2')) ];
-<<<<<<< HEAD
-    input.store.addQuads([
-=======
     input.representation?.dataset.addQuads([
->>>>>>> 4b39b50b
       quad(namedNode('ex:s0'), namedNode('ex:p0'), namedNode('ex:o0')),
       quad(namedNode('ex:s1'), namedNode('ex:p1'), namedNode('ex:o1')),
     ]);
     const result = await patcher.handle(input);
-<<<<<<< HEAD
-    expect(result).toBeRdfIsomorphic([
-=======
     expect(result.dataset).toBeRdfIsomorphic([
->>>>>>> 4b39b50b
       quad(namedNode('ex:s0'), namedNode('ex:p0'), namedNode('ex:o0')),
       quad(namedNode('ex:s2'), namedNode('ex:p2'), namedNode('ex:o2')),
     ]);
@@ -97,11 +70,7 @@
   it('can create new representations using insert.', async(): Promise<void> => {
     patch.inserts = [ quad(namedNode('ex:s2'), namedNode('ex:p2'), namedNode('ex:o2')) ];
     const result = await patcher.handle(input);
-<<<<<<< HEAD
-    expect(result).toBeRdfIsomorphic([
-=======
     expect(result.dataset).toBeRdfIsomorphic([
->>>>>>> 4b39b50b
       quad(namedNode('ex:s2'), namedNode('ex:p2'), namedNode('ex:o2')),
     ]);
   });
@@ -110,20 +79,12 @@
     patch.conditions = [ quad(variable('v'), namedNode('ex:p1'), namedNode('ex:o1')) ];
     patch.deletes = [ quad(variable('v'), namedNode('ex:p1'), namedNode('ex:o1')) ];
     patch.inserts = [ quad(variable('v'), namedNode('ex:p2'), namedNode('ex:o2')) ];
-<<<<<<< HEAD
-    input.store.addQuads([
-=======
     input.representation?.dataset.addQuads([
->>>>>>> 4b39b50b
       quad(namedNode('ex:s0'), namedNode('ex:p0'), namedNode('ex:o0')),
       quad(namedNode('ex:s1'), namedNode('ex:p1'), namedNode('ex:o1')),
     ]);
     const result = await patcher.handle(input);
-<<<<<<< HEAD
-    expect(result).toBeRdfIsomorphic([
-=======
     expect(result.dataset).toBeRdfIsomorphic([
->>>>>>> 4b39b50b
       quad(namedNode('ex:s0'), namedNode('ex:p0'), namedNode('ex:o0')),
       quad(namedNode('ex:s1'), namedNode('ex:p2'), namedNode('ex:o2')),
     ]);
@@ -131,11 +92,7 @@
 
   it('errors if the conditions find no match.', async(): Promise<void> => {
     patch.conditions = [ quad(variable('v'), namedNode('ex:p3'), namedNode('ex:o3')) ];
-<<<<<<< HEAD
-    input.store.addQuads([
-=======
     input.representation?.dataset.addQuads([
->>>>>>> 4b39b50b
       quad(namedNode('ex:s0'), namedNode('ex:p0'), namedNode('ex:o0')),
       quad(namedNode('ex:s1'), namedNode('ex:p1'), namedNode('ex:o1')),
     ]);
@@ -148,11 +105,7 @@
 
   it('errors if the conditions find multiple matches.', async(): Promise<void> => {
     patch.conditions = [ quad(variable('v'), namedNode('ex:p0'), namedNode('ex:o0')) ];
-<<<<<<< HEAD
-    input.store.addQuads([
-=======
     input.representation?.dataset.addQuads([
->>>>>>> 4b39b50b
       quad(namedNode('ex:s0'), namedNode('ex:p0'), namedNode('ex:o0')),
       quad(namedNode('ex:s1'), namedNode('ex:p0'), namedNode('ex:o0')),
     ]);
@@ -165,11 +118,7 @@
 
   it('errors if the delete triples have no match.', async(): Promise<void> => {
     patch.deletes = [ quad(namedNode('ex:s1'), namedNode('ex:p1'), namedNode('ex:o1')) ];
-<<<<<<< HEAD
-    input.store.addQuads([
-=======
     input.representation?.dataset.addQuads([
->>>>>>> 4b39b50b
       quad(namedNode('ex:s0'), namedNode('ex:p0'), namedNode('ex:o0')),
     ]);
     const prom = patcher.handle(input);
@@ -185,20 +134,12 @@
       quad(variable('v'), namedNode('ex:p1'), namedNode('ex:o1')),
       quad(namedNode('ex:s1'), namedNode('ex:p1'), namedNode('ex:o1')),
     ];
-<<<<<<< HEAD
-    input.store.addQuads([
-=======
     input.representation?.dataset.addQuads([
->>>>>>> 4b39b50b
       quad(namedNode('ex:s0'), namedNode('ex:p0'), namedNode('ex:o0')),
       quad(namedNode('ex:s1'), namedNode('ex:p1'), namedNode('ex:o1')),
     ]);
     const result = await patcher.handle(input);
-<<<<<<< HEAD
-    expect(result).toBeRdfIsomorphic([
-=======
     expect(result.dataset).toBeRdfIsomorphic([
->>>>>>> 4b39b50b
       quad(namedNode('ex:s0'), namedNode('ex:p0'), namedNode('ex:o0')),
     ]);
   });
