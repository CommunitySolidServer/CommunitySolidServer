import 'jest-rdf';
import { DataFactory as DF, Store } from 'n3';
import { BasicRepresentation } from '../../../../src/http/representation/BasicRepresentation';
import type { N3Patch } from '../../../../src/http/representation/N3Patch';
import type { RdfDatasetRepresentation } from '../../../../src/http/representation/RdfDatasetRepresentation';
import type { SparqlUpdatePatch } from '../../../../src/http/representation/SparqlUpdatePatch';
import { N3Patcher } from '../../../../src/storage/patch/N3Patcher';
import type { RepresentationPatcherInput } from '../../../../src/storage/patch/RepresentationPatcher';
import { ConflictHttpError } from '../../../../src/util/errors/ConflictHttpError';
import { InternalServerError } from '../../../../src/util/errors/InternalServerError';
import { NotImplementedHttpError } from '../../../../src/util/errors/NotImplementedHttpError';

<<<<<<< HEAD
=======
const { blankNode, namedNode, quad, variable } = DataFactory;

>>>>>>> ca89c10d
describe('An N3Patcher', (): void => {
  let patch: N3Patch;
  let input: RepresentationPatcherInput<RdfDatasetRepresentation>;
  const patcher = new N3Patcher();
  let store: Store;

  beforeEach(async(): Promise<void> => {
    patch = new BasicRepresentation() as N3Patch;
    patch.deletes = [];
    patch.inserts = [];
    patch.conditions = [];

    store = new Store();

    const representation = new BasicRepresentation() as RdfDatasetRepresentation;
    representation.dataset = store;
    input = {
      patch,
      identifier: { path: 'http://example.com/foo' },
      representation,
    };
  });

  it('can only handle N3 Patches.', async(): Promise<void> => {
    await expect(patcher.canHandle(input)).resolves.toBeUndefined();
    input.patch = { algebra: {}} as SparqlUpdatePatch;
    await expect(patcher.canHandle(input)).rejects.toThrow(NotImplementedHttpError);
  });

  it('returns the input representation for an empty patch.', async(): Promise<void> => {
    patch.deletes = [];
    patch.inserts = [];
    patch.conditions = [];
    const result = await patcher.handle(input);
    expect(result.dataset).toBe(store);
  });

  it('throws an error when no representation is given as input.', async(): Promise<void> => {
    input.representation = undefined;
    await expect(patcher.handle(input)).rejects.toThrow(InternalServerError);
  });

  it('can delete and insert triples.', async(): Promise<void> => {
    patch.deletes = [ DF.quad(DF.namedNode('ex:s1'), DF.namedNode('ex:p1'), DF.namedNode('ex:o1')) ];
    patch.inserts = [ DF.quad(DF.namedNode('ex:s2'), DF.namedNode('ex:p2'), DF.namedNode('ex:o2')) ];
    input.representation?.dataset.addQuads([
      DF.quad(DF.namedNode('ex:s0'), DF.namedNode('ex:p0'), DF.namedNode('ex:o0')),
      DF.quad(DF.namedNode('ex:s1'), DF.namedNode('ex:p1'), DF.namedNode('ex:o1')),
    ]);
    const result = await patcher.handle(input);
    expect(result.dataset).toBeRdfIsomorphic([
      DF.quad(DF.namedNode('ex:s0'), DF.namedNode('ex:p0'), DF.namedNode('ex:o0')),
      DF.quad(DF.namedNode('ex:s2'), DF.namedNode('ex:p2'), DF.namedNode('ex:o2')),
    ]);
  });

  it('can create new representations using insert.', async(): Promise<void> => {
    patch.inserts = [ DF.quad(DF.namedNode('ex:s2'), DF.namedNode('ex:p2'), DF.namedNode('ex:o2')) ];
    const result = await patcher.handle(input);
    expect(result.dataset).toBeRdfIsomorphic([
      DF.quad(DF.namedNode('ex:s2'), DF.namedNode('ex:p2'), DF.namedNode('ex:o2')),
    ]);
  });

  it('can use conditions to target specific triples.', async(): Promise<void> => {
    patch.conditions = [ DF.quad(DF.variable('v'), DF.namedNode('ex:p1'), DF.namedNode('ex:o1')) ];
    patch.deletes = [ DF.quad(DF.variable('v'), DF.namedNode('ex:p1'), DF.namedNode('ex:o1')) ];
    patch.inserts = [ DF.quad(DF.variable('v'), DF.namedNode('ex:p2'), DF.namedNode('ex:o2')) ];
    input.representation?.dataset.addQuads([
      DF.quad(DF.namedNode('ex:s0'), DF.namedNode('ex:p0'), DF.namedNode('ex:o0')),
      DF.quad(DF.namedNode('ex:s1'), DF.namedNode('ex:p1'), DF.namedNode('ex:o1')),
    ]);
    const result = await patcher.handle(input);
    expect(result.dataset).toBeRdfIsomorphic([
      DF.quad(DF.namedNode('ex:s0'), DF.namedNode('ex:p0'), DF.namedNode('ex:o0')),
      DF.quad(DF.namedNode('ex:s1'), DF.namedNode('ex:p2'), DF.namedNode('ex:o2')),
    ]);
  });

  it('errors if the conditions find no match.', async(): Promise<void> => {
    patch.conditions = [ DF.quad(DF.variable('v'), DF.namedNode('ex:p3'), DF.namedNode('ex:o3')) ];
    input.representation?.dataset.addQuads([
      DF.quad(DF.namedNode('ex:s0'), DF.namedNode('ex:p0'), DF.namedNode('ex:o0')),
      DF.quad(DF.namedNode('ex:s1'), DF.namedNode('ex:p1'), DF.namedNode('ex:o1')),
    ]);
    const prom = patcher.handle(input);
    await expect(prom).rejects.toThrow(ConflictHttpError);
    await expect(prom).rejects.toThrow(
      'The document does not contain any matches for the N3 Patch solid:where condition.',
    );
  });

  it('errors if the conditions find multiple matches.', async(): Promise<void> => {
    patch.conditions = [ DF.quad(DF.variable('v'), DF.namedNode('ex:p0'), DF.namedNode('ex:o0')) ];
    input.representation?.dataset.addQuads([
      DF.quad(DF.namedNode('ex:s0'), DF.namedNode('ex:p0'), DF.namedNode('ex:o0')),
      DF.quad(DF.namedNode('ex:s1'), DF.namedNode('ex:p0'), DF.namedNode('ex:o0')),
    ]);
    const prom = patcher.handle(input);
    await expect(prom).rejects.toThrow(ConflictHttpError);
    await expect(prom).rejects.toThrow(
      'The document contains multiple matches for the N3 Patch solid:where condition, which is not allowed.',
    );
  });

  it('errors if the delete triples have no match.', async(): Promise<void> => {
    patch.deletes = [ DF.quad(DF.namedNode('ex:s1'), DF.namedNode('ex:p1'), DF.namedNode('ex:o1')) ];
    input.representation?.dataset.addQuads([
      DF.quad(DF.namedNode('ex:s0'), DF.namedNode('ex:p0'), DF.namedNode('ex:o0')),
    ]);
    const prom = patcher.handle(input);
    await expect(prom).rejects.toThrow(ConflictHttpError);
    await expect(prom).rejects.toThrow(
      'The document does not contain all triples the N3 Patch requests to delete, which is required for patching.',
    );
  });

  it('works correctly if there are duplicate delete triples.', async(): Promise<void> => {
    patch.conditions = [ DF.quad(DF.variable('v'), DF.namedNode('ex:p1'), DF.namedNode('ex:o1')) ];
    patch.deletes = [
      DF.quad(DF.variable('v'), DF.namedNode('ex:p1'), DF.namedNode('ex:o1')),
      DF.quad(DF.namedNode('ex:s1'), DF.namedNode('ex:p1'), DF.namedNode('ex:o1')),
    ];
    input.representation?.dataset.addQuads([
      DF.quad(DF.namedNode('ex:s0'), DF.namedNode('ex:p0'), DF.namedNode('ex:o0')),
      DF.quad(DF.namedNode('ex:s1'), DF.namedNode('ex:p1'), DF.namedNode('ex:o1')),
    ]);
    const result = await patcher.handle(input);
    expect(result.dataset).toBeRdfIsomorphic([
      DF.quad(DF.namedNode('ex:s0'), DF.namedNode('ex:p0'), DF.namedNode('ex:o0')),
    ]);
  });

  it('can delete blank nodes.', async(): Promise<void> => {
    patch.conditions = [ quad(namedNode('ex:s0'), namedNode('ex:p0'), variable('v')) ];
    patch.deletes = [
      quad(variable('v'), namedNode('ex:p1'), namedNode('ex:o1')),
    ];
    input.representation?.dataset.addQuads([
      quad(namedNode('ex:s0'), namedNode('ex:p0'), blankNode('b0')),
      quad(blankNode('b0'), namedNode('ex:p1'), namedNode('ex:o1')),
    ]);
    const result = await patcher.handle(input);
    expect(result.dataset).toBeRdfIsomorphic([
      quad(namedNode('ex:s0'), namedNode('ex:p0'), blankNode('b0')),
    ]);
  });
});<|MERGE_RESOLUTION|>--- conflicted
+++ resolved
@@ -10,11 +10,6 @@
 import { InternalServerError } from '../../../../src/util/errors/InternalServerError';
 import { NotImplementedHttpError } from '../../../../src/util/errors/NotImplementedHttpError';
 
-<<<<<<< HEAD
-=======
-const { blankNode, namedNode, quad, variable } = DataFactory;
-
->>>>>>> ca89c10d
 describe('An N3Patcher', (): void => {
   let patch: N3Patch;
   let input: RepresentationPatcherInput<RdfDatasetRepresentation>;
@@ -149,17 +144,17 @@
   });
 
   it('can delete blank nodes.', async(): Promise<void> => {
-    patch.conditions = [ quad(namedNode('ex:s0'), namedNode('ex:p0'), variable('v')) ];
+    patch.conditions = [ DF.quad(DF.namedNode('ex:s0'), DF.namedNode('ex:p0'), DF.variable('v')) ];
     patch.deletes = [
-      quad(variable('v'), namedNode('ex:p1'), namedNode('ex:o1')),
+      DF.quad(DF.variable('v'), DF.namedNode('ex:p1'), DF.namedNode('ex:o1')),
     ];
     input.representation?.dataset.addQuads([
-      quad(namedNode('ex:s0'), namedNode('ex:p0'), blankNode('b0')),
-      quad(blankNode('b0'), namedNode('ex:p1'), namedNode('ex:o1')),
+      DF.quad(DF.namedNode('ex:s0'), DF.namedNode('ex:p0'), DF.blankNode('b0')),
+      DF.quad(DF.blankNode('b0'), DF.namedNode('ex:p1'), DF.namedNode('ex:o1')),
     ]);
     const result = await patcher.handle(input);
     expect(result.dataset).toBeRdfIsomorphic([
-      quad(namedNode('ex:s0'), namedNode('ex:p0'), blankNode('b0')),
+      DF.quad(DF.namedNode('ex:s0'), DF.namedNode('ex:p0'), DF.blankNode('b0')),
     ]);
   });
 });