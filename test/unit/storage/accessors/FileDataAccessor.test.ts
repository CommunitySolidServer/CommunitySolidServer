import 'jest-rdf';
import type { Readable } from 'stream';
import { DataFactory } from 'n3';
import type { Representation } from '../../../../src/http/representation/Representation';
import { RepresentationMetadata } from '../../../../src/http/representation/RepresentationMetadata';
import { FileDataAccessor } from '../../../../src/storage/accessors/FileDataAccessor';
import { ExtensionBasedMapper } from '../../../../src/storage/mapping/ExtensionBasedMapper';
import type { FileIdentifierMapper, ResourceLink } from '../../../../src/storage/mapping/FileIdentifierMapper';
import { APPLICATION_OCTET_STREAM } from '../../../../src/util/ContentTypes';
import { NotFoundHttpError } from '../../../../src/util/errors/NotFoundHttpError';
import type { SystemError } from '../../../../src/util/errors/SystemError';
import { UnsupportedMediaTypeHttpError } from '../../../../src/util/errors/UnsupportedMediaTypeHttpError';
import type { Guarded } from '../../../../src/util/GuardedStream';
import { isContainerPath } from '../../../../src/util/PathUtil';
import { guardedStreamFrom, readableToString } from '../../../../src/util/StreamUtil';
import { toLiteral } from '../../../../src/util/TermUtil';
import { CONTENT_TYPE, DC, LDP, POSIX, RDF, SOLID_META, XSD } from '../../../../src/util/Vocabularies';
<<<<<<< HEAD
import { mockFs } from '../../../util/Util';
import namedNode = DataFactory.namedNode;
import quad = DataFactory.quad;
=======
import { mockFileSystem } from '../../../util/Util';

const { namedNode } = DataFactory;
>>>>>>> c0bc1501

jest.mock('fs');
jest.mock('fs-extra');

const rootFilePath = 'uploads';
const now = new Date();
// All relevant functions do not care about the milliseconds or remove them
now.setMilliseconds(0);

describe('A FileDataAccessor', (): void => {
  const base = 'http://test.com/';
  let mapper: FileIdentifierMapper;
  let accessor: FileDataAccessor;
  let cache: { data: any };
  let metadata: RepresentationMetadata;
  let data: Guarded<Readable>;

  beforeEach(async(): Promise<void> => {
    cache = mockFileSystem(rootFilePath, now);
    mapper = new ExtensionBasedMapper(base, rootFilePath);
    accessor = new FileDataAccessor(mapper);

    metadata = new RepresentationMetadata(APPLICATION_OCTET_STREAM);

    data = guardedStreamFrom([ 'data' ]);
  });

  it('can only handle binary data.', async(): Promise<void> => {
    await expect(accessor.canHandle({ binary: true } as Representation)).resolves.toBeUndefined();
    const result = accessor.canHandle({ binary: false } as Representation);
    await expect(result).rejects.toThrow(UnsupportedMediaTypeHttpError);
    await expect(result).rejects.toThrow('Only binary data is supported.');
  });

  describe('getting data', (): void => {
    it('throws a 404 if the identifier does not start with the base.', async(): Promise<void> => {
      await expect(accessor.getData({ path: 'badpath' })).rejects.toThrow(NotFoundHttpError);
    });

    it('throws a 404 if the identifier does not match an existing file.', async(): Promise<void> => {
      await expect(accessor.getData({ path: `${base}resource` })).rejects.toThrow(NotFoundHttpError);
    });

    it('throws a 404 if the identifier matches a directory.', async(): Promise<void> => {
      cache.data = { resource: {}};
      await expect(accessor.getData({ path: `${base}resource` })).rejects.toThrow(NotFoundHttpError);
    });

    it('returns the corresponding data.', async(): Promise<void> => {
      cache.data = { resource: 'data' };
      const stream = await accessor.getData({ path: `${base}resource` });
      await expect(readableToString(stream)).resolves.toBe('data');
    });

    it('throws an error if something else went wrong.', async(): Promise<void> => {
      jest.requireMock('fs-extra').stat = (): any => {
        throw new Error('error');
      };
      await expect(accessor.getData({ path: `${base}resource` })).rejects.toThrow('error');
    });
  });

  describe('getting metadata', (): void => {
    it('throws a 404 if the identifier does not start with the base.', async(): Promise<void> => {
      await expect(accessor.getMetadata({ path: 'badpath' })).rejects.toThrow(NotFoundHttpError);
    });

    it('throws a 404 if the identifier does not match an existing file.', async(): Promise<void> => {
      await expect(accessor.getMetadata({ path: `${base}container/` })).rejects.toThrow(NotFoundHttpError);
    });

    it('throws a 404 if it matches something that is no file or directory.', async(): Promise<void> => {
      cache.data = { resource: 5 };
      await expect(accessor.getMetadata({ path: `${base}resource` })).rejects.toThrow(NotFoundHttpError);
    });

    it('throws an error if something else went wrong.', async(): Promise<void> => {
      jest.requireMock('fs-extra').lstat = (): any => {
        throw new Error('error');
      };
      await expect(accessor.getMetadata({ path: base })).rejects.toThrow('error');
    });

    it('throws a 404 if the trailing slash does not match its type.', async(): Promise<void> => {
      cache.data = { resource: 'data' };
      await expect(accessor.getMetadata({ path: `${base}resource/` })).rejects.toThrow(NotFoundHttpError);
      cache.data = { container: {}};
      await expect(accessor.getMetadata({ path: `${base}container` })).rejects.toThrow(NotFoundHttpError);
    });

    it('generates the metadata for a resource.', async(): Promise<void> => {
      cache.data = { 'resource.ttl': 'data' };
      metadata = await accessor.getMetadata({ path: `${base}resource.ttl` });
      expect(metadata.identifier.value).toBe(`${base}resource.ttl`);
      expect(metadata.contentType).toBe('text/turtle');
      expect(metadata.get(RDF.terms.type)?.value).toBe(LDP.Resource);
      expect(metadata.get(POSIX.terms.size)).toEqualRdfTerm(toLiteral('data'.length, XSD.terms.integer));
      expect(metadata.get(DC.terms.modified)).toEqualRdfTerm(toLiteral(now.toISOString(), XSD.terms.dateTime));
      expect(metadata.get(POSIX.terms.mtime)).toEqualRdfTerm(toLiteral(Math.floor(now.getTime() / 1000),
        XSD.terms.integer));
      // `dc:modified` is in the default graph
      expect(metadata.quads(null, null, null, SOLID_META.terms.ResponseMetadata)).toHaveLength(2);
    });

    it('does not generate size metadata for a container.', async(): Promise<void> => {
      cache.data = { container: {}};
      metadata = await accessor.getMetadata({ path: `${base}container/` });
      expect(metadata.get(POSIX.terms.size)).toBeUndefined();
      expect(metadata.get(DC.terms.modified)).toEqualRdfTerm(toLiteral(now.toISOString(), XSD.terms.dateTime));
    });

    it('generates the metadata for a container.', async(): Promise<void> => {
      cache.data = {
        container: {
          resource: 'data',
          'resource.meta': 'metadata',
          notAFile: 5,
          container2: {},
        },
      };
      metadata = await accessor.getMetadata({ path: `${base}container/` });
      expect(metadata.identifier.value).toBe(`${base}container/`);
      expect(metadata.getAll(RDF.terms.type)).toEqualRdfTermArray(
        [ LDP.terms.Container, LDP.terms.BasicContainer, LDP.terms.Resource ],
      );
      expect(metadata.get(POSIX.terms.size)).toBeUndefined();
      expect(metadata.get(DC.terms.modified)).toEqualRdfTerm(toLiteral(now.toISOString(), XSD.terms.dateTime));
      expect(metadata.get(POSIX.terms.mtime)).toEqualRdfTerm(toLiteral(Math.floor(now.getTime() / 1000),
        XSD.terms.integer));
      // `dc:modified` is in the default graph
      expect(metadata.quads(null, null, null, SOLID_META.terms.ResponseMetadata)).toHaveLength(1);
    });

    it('generates metadata for container child resources.', async(): Promise<void> => {
      cache.data = {
        container: {
          resource: 'data',
          'resource.meta': 'metadata',
          symlink: Symbol(`${rootFilePath}/container/resource`),
          symlinkContainer: Symbol(`${rootFilePath}/container/container2`),
          symlinkInvalid: Symbol(`${rootFilePath}/invalid`),
          notAFile: 5,
          container2: {},
        },
      };

      const children = [];
      for await (const child of accessor.getChildren({ path: `${base}container/` })) {
        children.push(child);
      }

      // Identifiers
      expect(children).toHaveLength(4);
      expect(new Set(children.map((child): string => child.identifier.value))).toEqual(new Set([
        `${base}container/container2/`,
        `${base}container/resource`,
        `${base}container/symlink`,
        `${base}container/symlinkContainer/`,
      ]));

      // Containers
      for (const child of children.filter(({ identifier }): boolean => identifier.value.endsWith('/'))) {
        const types = child.getAll(RDF.terms.type).map((term): string => term.value);
        expect(types).toContain(LDP.Resource);
        expect(types).toContain(LDP.Container);
        expect(types).toContain(LDP.BasicContainer);
      }

      // Documents
      for (const child of children.filter(({ identifier }): boolean => !identifier.value.endsWith('/'))) {
        const types = child.getAll(RDF.terms.type).map((term): string => term.value);
        expect(types).toContain(LDP.Resource);
        expect(types).toContain('http://www.w3.org/ns/iana/media-types/application/octet-stream#Resource');
        expect(types).not.toContain(LDP.Container);
        expect(types).not.toContain(LDP.BasicContainer);
      }

      // All resources
      for (const child of children) {
        expect(child.get(DC.terms.modified)).toEqualRdfTerm(toLiteral(now.toISOString(), XSD.terms.dateTime));
        expect(child.get(POSIX.terms.mtime)).toEqualRdfTerm(toLiteral(Math.floor(now.getTime() / 1000),
          XSD.terms.integer));
        // `dc:modified` is in the default graph
        expect(child.quads(null, null, null, SOLID_META.terms.ResponseMetadata))
          .toHaveLength(isContainerPath(child.identifier.value) ? 1 : 2);
      }
    });

    it('does not generate IANA URIs for children with invalid content-types.', async(): Promise<void> => {
      cache.data = {
        container: {
          resource1: 'data',
          resource2: 'badData',
        },
      };

      const badMapper: jest.Mocked<FileIdentifierMapper> = {
        mapFilePathToUrl: jest.fn(async(filePath: string, isContainer: boolean): Promise<ResourceLink> => {
          const result = await mapper.mapFilePathToUrl(filePath, isContainer);
          if (filePath.endsWith('resource2')) {
            result.contentType = 'this is not a valid type';
          }
          return result;
        }),
        mapUrlToFilePath: jest.fn((...args): Promise<ResourceLink> => mapper.mapUrlToFilePath(...args)),
      };

      accessor = new FileDataAccessor(badMapper);

      const children = [];
      for await (const child of accessor.getChildren({ path: `${base}container/` })) {
        children.push(child);
      }

      // Identifiers
      expect(children).toHaveLength(2);
      expect(new Set(children.map((child): string => child.identifier.value))).toEqual(new Set([
        `${base}container/resource1`,
        `${base}container/resource2`,
      ]));

      const types1 = children[0].getAll(RDF.terms.type).map((term): string => term.value);
      const types2 = children[1].getAll(RDF.terms.type).map((term): string => term.value);

      expect(types1).toContain('http://www.w3.org/ns/iana/media-types/application/octet-stream#Resource');
      for (const type of types2) {
        expect(type).not.toMatch(/^http:\/\/www\.w3.org\/ns\/iana\/media-types\//u);
      }
    });

    it('adds stored metadata when requesting metadata.', async(): Promise<void> => {
      cache.data = { resource: 'data', 'resource.meta': '<http://this> <http://is> <http://metadata>.' };
      metadata = await accessor.getMetadata({ path: `${base}resource` });
      expect(metadata.quads().some((qd): boolean => qd.subject.value === 'http://this')).toBe(true);

      cache.data = { container: { '.meta': '<http://this> <http://is> <http://metadata>.' }};
      metadata = await accessor.getMetadata({ path: `${base}container/` });
      expect(metadata.quads().some((qd): boolean => qd.subject.value === 'http://this')).toBe(true);
    });

    it('throws an error if there is a problem with the internal metadata.', async(): Promise<void> => {
      cache.data = { resource: 'data', 'resource.meta': 'invalid metadata!.' };
      await expect(accessor.getMetadata({ path: `${base}resource` })).rejects.toThrow();
    });
  });

  describe('writing a document', (): void => {
    it('throws a 404 if the identifier does not start with the base.', async(): Promise<void> => {
      await expect(accessor.writeDocument({ path: 'badpath' }, data, metadata))
        .rejects.toThrow(NotFoundHttpError);
    });

    it('writes the data to the corresponding a metadata file.', async(): Promise<void> => {
      await expect(accessor.writeDocument({ path: `${base}resource.meta` }, data, metadata)).resolves.toBeUndefined();
      expect(cache.data['resource.meta$.bin']).toBe('data');
    });

    it('writes the data to the corresponding file.', async(): Promise<void> => {
      await expect(accessor.writeDocument({ path: `${base}resource` }, data, metadata)).resolves.toBeUndefined();
      expect(cache.data.resource).toBe('data');
    });

    it('writes metadata to the corresponding metadata file.', async(): Promise<void> => {
      metadata = new RepresentationMetadata({ path: `${base}res.ttl` },
        { [CONTENT_TYPE]: 'text/turtle', likes: 'apples' });
      await expect(accessor.writeDocument({ path: `${base}res.ttl` }, data, metadata)).resolves.toBeUndefined();
      expect(cache.data['res.ttl']).toBe('data');
      expect(cache.data['res.ttl.meta']).toMatch(`<${base}res.ttl> <likes> "apples".`);
    });

    it('does not write metadata that is stored by the file system.', async(): Promise<void> => {
      metadata.add(RDF.terms.type, LDP.terms.Resource);
      await expect(accessor.writeDocument({ path: `${base}resource` }, data, metadata)).resolves.toBeUndefined();
      expect(cache.data.resource).toBe('data');
      expect(cache.data['resource.meta']).toBeUndefined();
    });

    it('deletes existing metadata if nothing new needs to be stored.', async(): Promise<void> => {
      cache.data = { resource: 'data', 'resource.meta': 'metadata!' };
      await expect(accessor.writeDocument({ path: `${base}resource` }, data, metadata)).resolves.toBeUndefined();
      expect(cache.data.resource).toBe('data');
      expect(cache.data['resource.meta']).toBeUndefined();
    });

    it('errors if there is a problem deleting the old metadata file.', async(): Promise<void> => {
      cache.data = { resource: 'data', 'resource.meta': 'metadata!' };
      jest.requireMock('fs-extra').remove = (): any => {
        throw new Error('error');
      };
      await expect(accessor.writeDocument({ path: `${base}resource` }, data, metadata))
        .rejects.toThrow('error');
    });

    it('throws if something went wrong writing a file.', async(): Promise<void> => {
      data.read = (): any => {
        data.emit('error', new Error('error'));
        return null;
      };
      await expect(accessor.writeDocument({ path: `${base}resource` }, data, metadata))
        .rejects.toThrow('error');
    });

    it('deletes the metadata file if something went wrong writing the file.', async(): Promise<void> => {
      data.read = (): any => {
        data.emit('error', new Error('error'));
        return null;
      };
      metadata.add(namedNode('likes'), 'apples');
      await expect(accessor.writeDocument({ path: `${base}resource` }, data, metadata))
        .rejects.toThrow('error');
      expect(cache.data['resource.meta']).toBeUndefined();
    });

    it('updates the filename if the content-type gets updated.', async(): Promise<void> => {
      cache.data = { 'resource$.ttl': '<this> <is> <data>.', 'resource.meta': '<this> <is> <metadata>.' };
      metadata.identifier = DataFactory.namedNode(`${base}resource`);
      metadata.contentType = 'text/plain';
      metadata.add(namedNode('new'), 'metadata');
      await expect(accessor.writeDocument({ path: `${base}resource` }, data, metadata))
        .resolves.toBeUndefined();
      expect(cache.data).toEqual({
        'resource$.txt': 'data',
        'resource.meta': expect.stringMatching(`<${base}resource> <new> "metadata".`),
      });
    });

    it('does not try to update the content-type if there is no original file.', async(): Promise<void> => {
      metadata.identifier = DataFactory.namedNode(`${base}resource.txt`);
      metadata.contentType = 'text/turtle';
      metadata.add(namedNode('new'), 'metadata');
      await expect(accessor.writeDocument({ path: `${base}resource.txt` }, data, metadata))
        .resolves.toBeUndefined();
      expect(cache.data).toEqual({
        'resource.txt$.ttl': 'data',
        'resource.txt.meta': expect.stringMatching(`<${base}resource.txt> <new> "metadata".`),
      });
    });

    it('throws an error if there is an issue deleting the original file.', async(): Promise<void> => {
      cache.data = { 'resource$.ttl': '<this> <is> <data>.' };
      jest.requireMock('fs-extra').remove = (): any => {
        const error = new Error('error') as SystemError;
        error.code = 'EISDIR';
        error.syscall = 'unlink';
        throw error;
      };

      metadata.contentType = 'text/plain';
      await expect(accessor.writeDocument({ path: `${base}resource` }, data, metadata))
        .rejects.toThrow('error');
    });
  });

  describe('writing a container', (): void => {
    it('throws a 404 if the identifier does not start with the base.', async(): Promise<void> => {
      await expect(accessor.writeContainer({ path: 'badpath' }, metadata)).rejects.toThrow(NotFoundHttpError);
    });

    it('creates the corresponding directory.', async(): Promise<void> => {
      await expect(accessor.writeContainer({ path: `${base}container/` }, metadata)).resolves.toBeUndefined();
      expect(cache.data.container).toEqual({});
    });

    it('can handle the directory already existing.', async(): Promise<void> => {
      cache.data.container = {};
      await expect(accessor.writeContainer({ path: `${base}container/` }, metadata)).resolves.toBeUndefined();
      expect(cache.data.container).toEqual({});
    });

    it('throws other errors when making a directory.', async(): Promise<void> => {
      jest.requireMock('fs-extra').ensureDir = (): any => {
        throw new Error('error');
      };
      await expect(accessor.writeContainer({ path: base }, metadata)).rejects.toThrow('error');
    });

    it('writes metadata to the corresponding metadata file.', async(): Promise<void> => {
      metadata = new RepresentationMetadata({ path: `${base}container/` }, { likes: 'apples' });
      await expect(accessor.writeContainer({ path: `${base}container/` }, metadata)).resolves.toBeUndefined();
      expect(cache.data.container).toEqual({ '.meta': expect.stringMatching(`<${base}container/> <likes> "apples".`) });
    });

    it('overwrites existing metadata.', async(): Promise<void> => {
      cache.data.container = { '.meta': `<${base}container/> <likes> "pears".` };
      metadata = new RepresentationMetadata({ path: `${base}container/` }, { likes: 'apples' });
      await expect(accessor.writeContainer({ path: `${base}container/` }, metadata)).resolves.toBeUndefined();
      expect(cache.data.container).toEqual({ '.meta': expect.stringMatching(`<${base}container/> <likes> "apples".`) });
    });

    it('does not write metadata that is stored by the file system.', async(): Promise<void> => {
      metadata = new RepresentationMetadata(
        { path: `${base}container/` },
        { [RDF.type]: [ LDP.terms.BasicContainer, LDP.terms.Resource ]},
      );
      await expect(accessor.writeContainer({ path: `${base}container/` }, metadata)).resolves.toBeUndefined();
      expect(cache.data.container).toEqual({});
    });

    it('can write to the root container.', async(): Promise<void> => {
      metadata = new RepresentationMetadata({ path: `${base}` }, { likes: 'apples' });
      await expect(accessor.writeContainer({ path: `${base}` }, metadata)).resolves.toBeUndefined();
      expect(cache.data).toEqual({ '.meta': expect.stringMatching(`<${base}> <likes> "apples".`) });
    });
  });

  describe('writing metadata', (): void => {
    it('writes metadata to the metadata resource.', async(): Promise<void> => {
      const resourceIdentifier = { path: `${base}resource` };
      const inputMetadata = new RepresentationMetadata(resourceIdentifier, { [RDF.type]: LDP.terms.Resource });
      await accessor.writeDocument(resourceIdentifier, data, inputMetadata);

      const extraMetadata = new RepresentationMetadata(resourceIdentifier);
      extraMetadata.addQuad(namedNode('a'), namedNode('b'), namedNode('c'));
      await expect(accessor.writeMetadata(resourceIdentifier, extraMetadata)).resolves.toBeUndefined();

      const outputMetadata = await accessor.getMetadata(resourceIdentifier);
      expect(outputMetadata.quads(`${base}a`))
        .toStrictEqual([ quad(namedNode(`${base}a`), namedNode(`${base}b`), namedNode(`${base}c`)) ]);
    });
  });

  describe('deleting a resource', (): void => {
    it('throws a 404 if the identifier does not start with the base.', async(): Promise<void> => {
      await expect(accessor.deleteResource({ path: 'badpath' })).rejects.toThrow(NotFoundHttpError);
    });

    it('throws a 404 if the identifier does not match an existing entry.', async(): Promise<void> => {
      await expect(accessor.deleteResource({ path: `${base}resource` })).rejects.toThrow(NotFoundHttpError);
    });

    it('throws a 404 if it matches something that is no file or directory.', async(): Promise<void> => {
      cache.data = { resource: 5 };
      await expect(accessor.deleteResource({ path: `${base}resource` })).rejects.toThrow(NotFoundHttpError);
    });

    it('throws a 404 if the trailing slash does not match its type.', async(): Promise<void> => {
      cache.data = { resource: 'apple', container: {}};
      await expect(accessor.deleteResource({ path: `${base}resource/` })).rejects.toThrow(NotFoundHttpError);
      await expect(accessor.deleteResource({ path: `${base}container` })).rejects.toThrow(NotFoundHttpError);
    });

    it('deletes the corresponding file for document.', async(): Promise<void> => {
      cache.data = { resource: 'apple' };
      await expect(accessor.deleteResource({ path: `${base}resource` })).resolves.toBeUndefined();
      expect(cache.data.resource).toBeUndefined();
    });

    it('throws error if there is a problem with deleting existing metadata.', async(): Promise<void> => {
      cache.data = { resource: 'apple', 'resource.meta': {}};
      jest.requireMock('fs-extra').remove = (): any => {
        throw new Error('error');
      };
      await expect(accessor.deleteResource({ path: `${base}resource` })).rejects.toThrow();
    });

    it('removes the corresponding folder for containers.', async(): Promise<void> => {
      cache.data = { container: {}};
      await expect(accessor.deleteResource({ path: `${base}container/` })).resolves.toBeUndefined();
      expect(cache.data.container).toBeUndefined();
    });

    it('removes the corresponding metadata.', async(): Promise<void> => {
      cache.data = { container: { resource: 'apple', 'resource.meta': 'metaApple', '.meta': 'metadata' }};
      await expect(accessor.deleteResource({ path: `${base}container/resource` })).resolves.toBeUndefined();
      expect(cache.data.container.resource).toBeUndefined();
      expect(cache.data.container['resource.meta']).toBeUndefined();
      await expect(accessor.deleteResource({ path: `${base}container/` })).resolves.toBeUndefined();
      expect(cache.data.container).toBeUndefined();
    });

    it('can delete the root container.', async(): Promise<void> => {
      cache.data = { };
      await expect(accessor.deleteResource({ path: `${base}` })).resolves.toBeUndefined();
      expect(cache.data).toBeUndefined();
    });
  });
});<|MERGE_RESOLUTION|>--- conflicted
+++ resolved
@@ -15,15 +15,8 @@
 import { guardedStreamFrom, readableToString } from '../../../../src/util/StreamUtil';
 import { toLiteral } from '../../../../src/util/TermUtil';
 import { CONTENT_TYPE, DC, LDP, POSIX, RDF, SOLID_META, XSD } from '../../../../src/util/Vocabularies';
-<<<<<<< HEAD
-import { mockFs } from '../../../util/Util';
-import namedNode = DataFactory.namedNode;
-import quad = DataFactory.quad;
-=======
 import { mockFileSystem } from '../../../util/Util';
-
-const { namedNode } = DataFactory;
->>>>>>> c0bc1501
+const { namedNode, quad } = DataFactory;
 
 jest.mock('fs');
 jest.mock('fs-extra');
