import 'jest-rdf';
import type { Readable } from 'node:stream';
import arrayifyStream from 'arrayify-stream';
import { DataFactory as DF, Store } from 'n3';
import type { Conditions } from '../../../src';
import { CONTENT_TYPE_TERM, XSD } from '../../../src';
import type { AuxiliaryStrategy } from '../../../src/http/auxiliary/AuxiliaryStrategy';
import { BasicRepresentation } from '../../../src/http/representation/BasicRepresentation';
import type { Representation } from '../../../src/http/representation/Representation';
import { RepresentationMetadata } from '../../../src/http/representation/RepresentationMetadata';
import type { ResourceIdentifier } from '../../../src/http/representation/ResourceIdentifier';
import type { DataAccessor } from '../../../src/storage/accessors/DataAccessor';
import { DataAccessorBasedStore } from '../../../src/storage/DataAccessorBasedStore';
import { INTERNAL_QUADS } from '../../../src/util/ContentTypes';
import { BadRequestHttpError } from '../../../src/util/errors/BadRequestHttpError';
import { ConflictHttpError } from '../../../src/util/errors/ConflictHttpError';
import { ForbiddenHttpError } from '../../../src/util/errors/ForbiddenHttpError';
import { MethodNotAllowedHttpError } from '../../../src/util/errors/MethodNotAllowedHttpError';
import { NotFoundHttpError } from '../../../src/util/errors/NotFoundHttpError';
import { NotImplementedHttpError } from '../../../src/util/errors/NotImplementedHttpError';
import { PreconditionFailedHttpError } from '../../../src/util/errors/PreconditionFailedHttpError';
import type { Guarded } from '../../../src/util/GuardedStream';
import { ContentType } from '../../../src/util/Header';
import { SingleRootIdentifierStrategy } from '../../../src/util/identifiers/SingleRootIdentifierStrategy';
import { trimTrailingSlashes } from '../../../src/util/PathUtil';
import { guardedStreamFrom } from '../../../src/util/StreamUtil';
import { AS, CONTENT_TYPE, DC, LDP, PIM, RDF, SOLID_AS, SOLID_HTTP, SOLID_META } from '../../../src/util/Vocabularies';
import { SimpleSuffixStrategy } from '../../util/SimpleSuffixStrategy';

const GENERATED_PREDICATE = DF.namedNode('generated');

class SimpleDataAccessor implements DataAccessor {
  public readonly data: Record<string, Representation> = {};

  private checkExists(identifier: ResourceIdentifier): void {
    if (!this.data[identifier.path]) {
      throw new NotFoundHttpError();
    }
  }

  public async canHandle(representation: Representation): Promise<void> {
    if (!representation.binary) {
      throw new BadRequestHttpError();
    }
  }

  public async deleteResource(identifier: ResourceIdentifier): Promise<void> {
    this.checkExists(identifier);
    delete this.data[identifier.path];
  }

  public async getData(identifier: ResourceIdentifier): Promise<Guarded<Readable>> {
    this.checkExists(identifier);
    return this.data[identifier.path].data;
  }

  public async getMetadata(identifier: ResourceIdentifier): Promise<RepresentationMetadata> {
    this.checkExists(identifier);
    const metadata = new RepresentationMetadata(this.data[identifier.path].metadata);
    metadata.add(GENERATED_PREDICATE, 'data', SOLID_META.terms.ResponseMetadata);
    return metadata;
  }

  public async writeMetadata(identifier: ResourceIdentifier, metadata: RepresentationMetadata): Promise<void> {
    this.checkExists({ path: metadata.identifier.value });
    this.data[metadata.identifier.value].metadata = metadata;
  }

  public async* getChildren(identifier: ResourceIdentifier): AsyncIterableIterator<RepresentationMetadata> {
    // Find all keys that look like children of the container
    const children = Object.keys(this.data).filter((name): boolean =>
      name.startsWith(identifier.path) &&
      name.length > identifier.path.length &&
      !trimTrailingSlashes(name.slice(identifier.path.length)).includes('/'));
    yield* children.map((name): RepresentationMetadata => new RepresentationMetadata({ path: name }));
  }

  public async modifyResource(): Promise<void> {
    throw new Error('modify');
  }

  public async writeContainer(identifier: ResourceIdentifier, metadata?: RepresentationMetadata): Promise<void> {
    this.data[identifier.path] = { metadata } as Representation;
  }

  public async writeDocument(identifier: ResourceIdentifier, data: Readable, metadata?: RepresentationMetadata):
  Promise<void> {
    this.data[identifier.path] = { data, metadata } as Representation;
  }
}

describe('A DataAccessorBasedStore', (): void => {
  const now = new Date(2020, 5, 12);
  const later = new Date(2021, 6, 13);
  let mockDate: jest.SpyInstance;
  let store: DataAccessorBasedStore;
  let accessor: SimpleDataAccessor;
  const root = 'http://test.com/';
  const identifierStrategy = new SingleRootIdentifierStrategy(root);
  let auxiliaryStrategy: AuxiliaryStrategy;
  let containerMetadata: RepresentationMetadata;
  let representation: Representation;
  const failingConditions: Conditions = { matchesMetadata: (): boolean => false };
  const resourceData = 'text';
  const metadataStrategy = new SimpleSuffixStrategy('.meta');

  beforeEach(async(): Promise<void> => {
    mockDate = jest.spyOn(globalThis, 'Date').mockReturnValue(now as any);

    accessor = new SimpleDataAccessor();

    auxiliaryStrategy = new SimpleSuffixStrategy('.dummy');

    store = new DataAccessorBasedStore(accessor, identifierStrategy, auxiliaryStrategy, metadataStrategy);

    containerMetadata = new RepresentationMetadata(
      { [RDF.type]: [
        DF.namedNode(LDP.Resource),
        DF.namedNode(LDP.Container),
        DF.namedNode(LDP.BasicContainer),
      ]},
    );
    const rootMetadata = new RepresentationMetadata(containerMetadata);
    rootMetadata.identifier = DF.namedNode(root);
    accessor.data[root] = { metadata: rootMetadata } as Representation;

    representation = {
      binary: true,
      data: guardedStreamFrom([ resourceData ]),
      metadata: new RepresentationMetadata(
        { [CONTENT_TYPE]: 'text/plain', [RDF.type]: DF.namedNode(LDP.Resource) },
      ),
      isEmpty: false,
    };
  });

  describe('getting a Representation', (): void => {
    it('will 404 if the identifier does not contain the root.', async(): Promise<void> => {
      await expect(store.getRepresentation({ path: 'verybadpath' })).rejects.toThrow(NotFoundHttpError);
    });

    it('will return the stored representation for resources.', async(): Promise<void> => {
      const resourceID = { path: `${root}resource` };
      representation.metadata.identifier = DF.namedNode(resourceID.path);
      accessor.data[resourceID.path] = representation;
      const result = await store.getRepresentation(resourceID);
      expect(result).toMatchObject({ binary: true });
      await expect(arrayifyStream(result.data)).resolves.toEqual([ resourceData ]);
      expect(result.metadata.contentType).toBe('text/plain');
      expect(result.metadata.get(DF.namedNode('AUXILIARY'))?.value)
        .toBe(auxiliaryStrategy.getAuxiliaryIdentifier(resourceID).path);
    });

    it('will return a data stream that matches the metadata for containers.', async(): Promise<void> => {
      const resourceID = { path: `${root}container/` };
      containerMetadata.identifier = DF.namedNode(resourceID.path);
      accessor.data[resourceID.path] = { metadata: containerMetadata } as Representation;
      const metaMirror = new RepresentationMetadata(containerMetadata);
      // Generated metadata will have its graph removed
      metaMirror.add(GENERATED_PREDICATE, 'data', SOLID_META.terms.ResponseMetadata);
      await auxiliaryStrategy.addMetadata(metaMirror);
      const result = await store.getRepresentation(resourceID);
      expect(result).toMatchObject({ binary: false });
      await expect(arrayifyStream(result.data)).resolves.toBeRdfIsomorphic(metaMirror.quads());
      expect(result.metadata.contentType).toEqual(INTERNAL_QUADS);
      expect(result.metadata.get(DF.namedNode('AUXILIARY'))?.value)
        .toBe(auxiliaryStrategy.getAuxiliaryIdentifier(resourceID).path);
    });

    it('will remove containment triples referencing auxiliary resources.', async(): Promise<void> => {
      const resourceID = { path: `${root}container/` };
      containerMetadata.identifier = DF.namedNode(resourceID.path);
      accessor.data[resourceID.path] = { metadata: containerMetadata } as Representation;
      accessor.data[`${resourceID.path}.dummy`] = representation;
      accessor.data[`${resourceID.path}resource`] = representation;
      accessor.data[`${resourceID.path}resource.dummy`] = representation;
      const result = await store.getRepresentation(resourceID);
      const contains = result.metadata.getAll(LDP.terms.contains);
      expect(contains).toHaveLength(1);
      expect(contains[0].value).toBe(`${resourceID.path}resource`);
    });

    it('will return the stored representation for metadata resources.', async(): Promise<void> => {
      const resourceID = { path: `${root}resource` };
      const metaResourceID = { path: `${root}resource.meta` };
      representation.metadata.identifier = DF.namedNode(resourceID.path);

      accessor.data[resourceID.path] = representation;

      const result = await store.getRepresentation(metaResourceID);
      const quads = await arrayifyStream(result.data);
      expect(result).toMatchObject({ binary: false });
      expect(new Store(quads)).toBeRdfDatasetContaining(
        DF.quad(DF.namedNode(resourceID.path), CONTENT_TYPE_TERM, DF.literal('text/plain')),
      );
      expect(result.metadata.contentType).toBe(INTERNAL_QUADS);
    });

    it('will return the generated representation for container metadata resources.', async(): Promise<void> => {
      const metaResourceID = { path: `${root}.meta` };

      // Add resource to root
      const resourceID = { path: `${root}resource` };
      accessor.data[resourceID.path] = representation;

      const result = await store.getRepresentation(metaResourceID);
      const quads = await arrayifyStream(result.data);
      expect(new Store(quads)).toBeRdfDatasetContaining(
        DF.quad(
          DF.namedNode(root),
          DF.namedNode(LDP.contains),
          DF.namedNode(resourceID.path),
          SOLID_META.terms.ResponseMetadata,
        ),
      );
      expect(result.metadata.contentType).toBe(INTERNAL_QUADS);
    });
  });

  describe('adding a Resource', (): void => {
    it('will 404 if the identifier does not contain the root.', async(): Promise<void> => {
      await expect(store.addResource({ path: 'verybadpath' }, representation))
        .rejects.toThrow(NotFoundHttpError);
    });

    it('will 404 if the target does not exist.', async(): Promise<void> => {
      const resourceID = { path: `${root}container/` };
      await expect(store.addResource(resourceID, representation)).rejects.toThrow(NotFoundHttpError);
    });

    it('will error if it gets a non-404 error when reading the container.', async(): Promise<void> => {
      const resourceID = { path: `${root}container` };
      accessor.getMetadata = async(): Promise<any> => {
        throw new Error('randomError');
      };
      await expect(store.addResource(resourceID, representation)).rejects.toThrow('randomError');
    });

    it('does not allow adding resources to existing non-containers.', async(): Promise<void> => {
      const resourceID = { path: `${root}resource/` };
      accessor.data[resourceID.path] = representation;
      const result = store.addResource(resourceID, representation);
      await expect(result).rejects.toThrow(MethodNotAllowedHttpError);
      await expect(result).rejects.toThrow('The given path is not a container.');
    });

    it('checks if the DataAccessor supports the data.', async(): Promise<void> => {
      const resourceID = { path: root };
      representation.binary = false;
      await expect(store.addResource(resourceID, representation)).rejects.toThrow(BadRequestHttpError);
      await expect(store.addResource(resourceID, representation)).rejects
        .toThrow('The given input is not supported by the server configuration.');
    });

    it('throws a 412 if the conditions are not matched.', async(): Promise<void> => {
      const resourceID = { path: root };
      await expect(store.addResource(resourceID, representation, failingConditions))
        .rejects.toThrow(PreconditionFailedHttpError);
    });

    it('ignores the content when trying to create a container when the data is not empty.', async(): Promise<void> => {
      const resourceID = { path: root };
      representation.metadata.add(RDF.terms.type, LDP.terms.Container);
      const result = await store.addResource(resourceID, representation);
      expect(result.size).toBe(2);
      expect(result.get(resourceID)?.get(SOLID_AS.terms.activity)).toEqualRdfTerm(AS.terms.Add);

      const generatedID = [ ...result.keys() ].find((id): boolean => id.path !== resourceID.path)!;
      expect(generatedID).toBeDefined();
      expect(generatedID.path).toMatch(new RegExp(`^${root}[^/]+/$`, 'u'));
    });

    it('can write resources.', async(): Promise<void> => {
      const resourceID = { path: root };
      representation.metadata.removeAll(RDF.terms.type);
      const result = await store.addResource(resourceID, representation);

      expect(result.size).toBe(2);
      expect(result.get(resourceID)?.get(SOLID_AS.terms.activity)).toEqualRdfTerm(AS.terms.Add);

      const generatedID = [ ...result.keys() ].find((id): boolean => id.path !== resourceID.path)!;
      expect(generatedID).toBeDefined();
      expect(generatedID.path).toMatch(new RegExp(`^${root}[^/]+$`, 'u'));

      expect(accessor.data[generatedID.path]).toBeDefined();
      await expect(arrayifyStream(accessor.data[generatedID.path].data)).resolves.toEqual([ resourceData ]);
      expect(accessor.data[generatedID.path].metadata.get(DC.terms.modified)?.value).toBe(now.toISOString());
      expect(result.get(generatedID)?.get(SOLID_AS.terms.activity)).toEqualRdfTerm(AS.terms.Create);

      expect(result.get(resourceID)?.get(AS.terms.object)?.value).toEqual(generatedID.path);
    });

    it('can write containers.', async(): Promise<void> => {
      const resourceID = { path: root };
      representation.metadata.add(RDF.terms.type, LDP.terms.Container);
      const result = await store.addResource(resourceID, representation);

      expect(result.size).toBe(2);
      expect(result.get(resourceID)?.get(SOLID_AS.terms.activity)).toEqualRdfTerm(AS.terms.Add);

      const generatedID = [ ...result.keys() ].find((id): boolean => id.path !== resourceID.path)!;
      expect(generatedID).toBeDefined();
      expect(generatedID.path).toMatch(new RegExp(`^${root}[^/]*/$`, 'u'));

      expect(accessor.data[generatedID.path]).toBeDefined();
      expect(accessor.data[generatedID.path].metadata.contentType).toBeUndefined();
      expect(result.get(generatedID)?.get(SOLID_AS.terms.activity)).toEqualRdfTerm(AS.terms.Create);

      const { metadata } = await store.getRepresentation(generatedID);
      expect(metadata.get(DC.terms.modified)?.value).toBe(now.toISOString());
    });

    it('creates a URI based on the incoming slug.', async(): Promise<void> => {
      const resourceID = { path: root };
      representation.metadata.removeAll(RDF.terms.type);
      representation.metadata.add(SOLID_HTTP.terms.slug, 'newName');

      const result = await store.addResource(resourceID, representation);
      expect(result.size).toBe(2);
      expect(result.get(resourceID)?.get(SOLID_AS.terms.activity)).toEqualRdfTerm(AS.terms.Add);
      expect(result.get({ path: `${root}newName` })?.get(SOLID_AS.terms.activity)).toEqualRdfTerm(AS.terms.Create);
    });

    it('errors on a slug ending on / without Link rel:type Container header.', async(): Promise<void> => {
      const resourceID = { path: root };
      representation.metadata.removeAll(RDF.terms.type);
      representation.metadata.add(SOLID_HTTP.terms.slug, 'noContainer/');
      representation.data = guardedStreamFrom([ `` ]);
      const result = store.addResource(resourceID, representation);

      await expect(result).rejects.toThrow(BadRequestHttpError);
      await expect(result).rejects
        .toThrow('Only slugs used to create containers can end with a `/`.');
    });

    it('adds a / at the end if the request metadata contains rdf:type ldp:Container.', async(): Promise<void> => {
      const resourceID = { path: root };
      representation.metadata.removeAll(RDF.terms.type);
      representation.metadata.add(RDF.terms.type, LDP.terms.Container);
      representation.metadata.add(SOLID_HTTP.terms.slug, 'newContainer');
      representation.data = guardedStreamFrom([ `` ]);

      const result = await store.addResource(resourceID, representation);
      expect(result.size).toBe(2);
      expect(result.get(resourceID)?.get(SOLID_AS.terms.activity)).toEqualRdfTerm(AS.terms.Add);
      expect(result.get({ path: `${root}newContainer/` })?.get(SOLID_AS.terms.activity))
        .toEqualRdfTerm(AS.terms.Create);
    });

    it('generates a new URI if adding the slug would create an existing URI.', async(): Promise<void> => {
      const resourceID = { path: root };
      representation.metadata.add(SOLID_HTTP.terms.slug, 'newName');
      accessor.data[`${root}newName`] = representation;
      const result = await store.addResource(resourceID, representation);
      expect(result).not.toEqual(expect.objectContaining({
        [`${root}newName`]: expect.any(RepresentationMetadata),
      }));
      expect(result).not.toEqual(expect.objectContaining({
        [expect.any(String)]: expect.stringMatching(new RegExp(`^${root}[^/]+/$`, 'u')),
      }));
    });

    it('generates http://test.com/%26%26 when slug is &%26.', async(): Promise<void> => {
      const resourceID = { path: root };
      representation.metadata.removeAll(RDF.terms.type);
      representation.metadata.add(SOLID_HTTP.terms.slug, '&%26');

      const result = await store.addResource(resourceID, representation);
      expect(result.size).toBe(2);
      expect(result.get(resourceID)?.get(SOLID_AS.terms.activity)).toEqualRdfTerm(AS.terms.Add);
      expect(result.get({ path: `${root}%26%26` })?.get(SOLID_AS.terms.activity)).toEqualRdfTerm(AS.terms.Create);
    });

    it('errors if the slug contains a slash.', async(): Promise<void> => {
      const resourceID = { path: root };
      representation.metadata.removeAll(RDF.terms.type);
      representation.data = guardedStreamFrom([ `` ]);
      representation.metadata.add(SOLID_HTTP.terms.slug, 'sla/sh/es');
      const result = store.addResource(resourceID, representation);
      await expect(result).rejects.toThrow(BadRequestHttpError);
      await expect(result).rejects.toThrow('Slugs should not contain slashes');
    });

    it('errors if the slug would cause an auxiliary resource URI to be generated.', async(): Promise<void> => {
      const resourceID = { path: root };
      representation.metadata.removeAll(RDF.terms.type);
      representation.metadata.add(SOLID_HTTP.terms.slug, 'test.dummy');
      const result = store.addResource(resourceID, representation);
      await expect(result).rejects.toThrow(ForbiddenHttpError);
      await expect(result).rejects.toThrow('Slug bodies that would result in an auxiliary resource are forbidden');
    });
  });

  describe('setting a Representation', (): void => {
    it('will 404 if the identifier does not contain the root.', async(): Promise<void> => {
      await expect(store.setRepresentation({ path: 'verybadpath' }, representation))
        .rejects.toThrow(NotFoundHttpError);
    });

    it('checks if the DataAccessor supports the data.', async(): Promise<void> => {
      const resourceID = { path: `${root}resource` };
      representation.binary = false;
      await expect(store.setRepresentation(resourceID, representation)).rejects.toThrow(BadRequestHttpError);
    });

    it('will error if the path has a different slash than the existing one.', async(): Promise<void> => {
      const resourceID = { path: `${root}resource` };
      accessor.data[`${resourceID.path}/`] = representation;
      representation.metadata.identifier = DF.namedNode(`${resourceID.path}/`);
      const prom = store.setRepresentation(resourceID, representation);
      await expect(prom).rejects.toThrow(`${resourceID.path} conflicts with existing path ${resourceID.path}/`);
      await expect(prom).rejects.toThrow(ConflictHttpError);
    });

    it('throws a 412 if the conditions are not matched.', async(): Promise<void> => {
      const resourceID = { path: `${root}resource` };
      await store.setRepresentation(resourceID, representation);
      await expect(store.setRepresentation(resourceID, representation, failingConditions))
        .rejects.toThrow(PreconditionFailedHttpError);
    });

    // As discussed in #475, trimming the trailing slash of a root container in getNormalizedMetadata
    // can result in undefined behaviour since there is no parent container.
    it('will not trim the slash of root containers since there is no parent.', async(): Promise<void> => {
      delete accessor.data[root];

      const mock = jest.spyOn(accessor, 'getMetadata');

      const resourceID = { path: `${root}` };
      representation.metadata.removeAll(RDF.terms.type);
      representation.metadata.contentType = 'text/turtle';
      representation.data = guardedStreamFrom([ `<${root}> a <coolContainer>.` ]);

      const result = await store.setRepresentation(resourceID, representation);
      expect(result.size).toBe(1);
      expect(result.get(resourceID)?.get(SOLID_AS.terms.activity)).toEqualRdfTerm(AS.terms.Create);
      expect(mock).toHaveBeenCalledTimes(1);
      expect(mock).toHaveBeenLastCalledWith(resourceID);

      mock.mockRestore();
    });

    it('will error if path does not end in slash and does not match its resource type.', async(): Promise<void> => {
      const resourceID = { path: `${root}resource` };
      representation.metadata.add(RDF.terms.type, LDP.terms.Container);
      await expect(store.setRepresentation(resourceID, representation)).rejects.toThrow(
        new BadRequestHttpError('Containers should have a `/` at the end of their path, resources should not.'),
      );
    });

    it('errors when trying to create an auxiliary resource with invalid data.', async(): Promise<void> => {
      const resourceID = { path: `${root}resource.dummy` };
      jest.spyOn(auxiliaryStrategy, 'validate').mockRejectedValue(new Error('bad data!'));
      await expect(store.setRepresentation(resourceID, representation)).rejects.toThrow('bad data!');
    });

    it('can write resources.', async(): Promise<void> => {
      const resourceID = { path: `${root}resource` };
      const result = await store.setRepresentation(resourceID, representation);
      expect(result.size).toBe(2);
      expect(result.get({ path: root })?.get(SOLID_AS.terms.activity)).toEqualRdfTerm(AS.terms.Add);
      expect(result.get({ path: root })?.get(AS.terms.object)?.value).toEqual(resourceID.path);
      expect(result.get(resourceID)?.get(SOLID_AS.terms.activity)).toEqualRdfTerm(AS.terms.Create);
      await expect(arrayifyStream(accessor.data[resourceID.path].data)).resolves.toEqual([ resourceData ]);
      expect(accessor.data[resourceID.path].metadata.get(DC.terms.modified)?.value).toBe(now.toISOString());
      expect(accessor.data[root].metadata.get(DC.terms.modified)?.value).toBe(now.toISOString());
      expect(accessor.data[root].metadata.get(GENERATED_PREDICATE)).toBeUndefined();
    });

    it('can write containers.', async(): Promise<void> => {
      const resourceID = { path: `${root}container/` };

      // Generate based on URI
      representation.metadata.removeAll(RDF.terms.type);
      representation.metadata.contentType = 'text/turtle';
      representation.data = guardedStreamFrom([ `<${root}resource/> a <coolContainer>.` ]);
      const result = await store.setRepresentation(resourceID, representation);
      expect(result.size).toBe(2);
      expect(result.get({ path: root })?.get(SOLID_AS.terms.activity)).toEqualRdfTerm(AS.terms.Add);
      expect(result.get(resourceID)?.get(SOLID_AS.terms.activity)).toEqualRdfTerm(AS.terms.Create);
      expect(accessor.data[resourceID.path]).toBeTruthy();
      expect(accessor.data[resourceID.path].metadata.contentType).toBeUndefined();
      expect(accessor.data[resourceID.path].metadata.get(DC.terms.modified)?.value).toBe(now.toISOString());
      expect(accessor.data[root].metadata.get(DC.terms.modified)?.value).toBe(now.toISOString());
      expect(accessor.data[root].metadata.get(GENERATED_PREDICATE)).toBeUndefined();
    });

    it('can overwrite resources that do not update parent metadata.', async(): Promise<void> => {
      const resourceID = { path: `${root}resource` };
      const result = await store.setRepresentation(resourceID, representation);
      expect(result.size).toBe(2);
      expect(result.get({ path: root })?.get(SOLID_AS.terms.activity)).toEqualRdfTerm(AS.terms.Add);
      expect(result.get(resourceID)?.get(SOLID_AS.terms.activity)).toEqualRdfTerm(AS.terms.Create);
      await expect(arrayifyStream(accessor.data[resourceID.path].data)).resolves.toEqual([ resourceData ]);
      expect(accessor.data[resourceID.path].metadata.get(DC.terms.modified)?.value).toBe(now.toISOString());
      expect(accessor.data[root].metadata.get(DC.terms.modified)?.value).toBe(now.toISOString());

      // Parent metadata does not get updated if the resource already exists
      representation = new BasicRepresentation('updatedText', 'text/plain');
      mockDate.mockReturnValue(later);
      const result2 = await store.setRepresentation(resourceID, representation);
      expect(result2.size).toBe(1);
      expect(result2.get(resourceID)?.get(SOLID_AS.terms.activity)).toEqualRdfTerm(AS.terms.Update);
      await expect(arrayifyStream(accessor.data[resourceID.path].data)).resolves.toEqual([ 'updatedText' ]);
      expect(accessor.data[resourceID.path].metadata.get(DC.terms.modified)?.value).toBe(later.toISOString());
      expect(accessor.data[root].metadata.get(DC.terms.modified)?.value).toBe(now.toISOString());
      mockDate.mockReturnValue(now);
    });

    it('does not write generated metadata.', async(): Promise<void> => {
      const resourceID = { path: `${root}resource` };
      representation.metadata.add(DF.namedNode('notGen'), 'value');
      representation.metadata.add(DF.namedNode('gen'), 'value', SOLID_META.terms.ResponseMetadata);
      const result = await store.setRepresentation(resourceID, representation);
      expect(result.size).toBe(2);
      expect(result.get({ path: root })?.get(SOLID_AS.terms.activity)).toEqualRdfTerm(AS.terms.Add);
      expect(result.get(resourceID)?.get(SOLID_AS.terms.activity)).toEqualRdfTerm(AS.terms.Create);
      await expect(arrayifyStream(accessor.data[resourceID.path].data)).resolves.toEqual([ resourceData ]);
      expect(accessor.data[resourceID.path].metadata.get(DF.namedNode('notGen'))?.value).toBe('value');
      expect(accessor.data[resourceID.path].metadata.get(DF.namedNode('gen'))).toBeUndefined();
    });

    it('can write resources even if root does not exist.', async(): Promise<void> => {
      delete accessor.data[root];
      const resourceID = { path: `${root}resource` };
      const result = await store.setRepresentation(resourceID, representation);
      expect(result.size).toBe(2);
      expect(result.get({ path: root })?.get(SOLID_AS.terms.activity)).toEqualRdfTerm(AS.terms.Create);
      expect(result.get(resourceID)?.get(SOLID_AS.terms.activity)).toEqualRdfTerm(AS.terms.Create);
      await expect(arrayifyStream(accessor.data[resourceID.path].data)).resolves.toEqual([ resourceData ]);
    });

    it('creates recursive containers when needed.', async(): Promise<void> => {
      const resourceID = { path: `${root}a/b/resource` };
      const result = await store.setRepresentation(resourceID, representation);
      expect(result.size).toBe(4);
      expect(result.get({ path: root })?.get(SOLID_AS.terms.activity)).toEqualRdfTerm(AS.terms.Add);
      expect(result.get({ path: `${root}a/` })?.get(SOLID_AS.terms.activity)).toEqualRdfTerm(AS.terms.Create);
      expect(result.get({ path: `${root}a/b/` })?.get(SOLID_AS.terms.activity)).toEqualRdfTerm(AS.terms.Create);
      expect(result.get({ path: `${root}a/b/resource` })?.get(SOLID_AS.terms.activity)).toEqualRdfTerm(AS.terms.Create);
      await expect(arrayifyStream(accessor.data[resourceID.path].data)).resolves.toEqual([ resourceData ]);
      expect(accessor.data[`${root}a/`].metadata.getAll(RDF.terms.type).map((type): string => type.value))
        .toContain(LDP.Container);
      expect(accessor.data[`${root}a/b/`].metadata.getAll(RDF.terms.type).map((type): string => type.value))
        .toContain(LDP.Container);
    });

    it('errors when a recursive container overlaps with an existing resource.', async(): Promise<void> => {
      const resourceID = { path: `${root}a/b/resource` };
      accessor.data[`${root}a`] = representation;
      const prom = store.setRepresentation(resourceID, representation);
      await expect(prom).rejects.toThrow(`Creating container ${root}a/ conflicts with an existing resource.`);
      await expect(prom).rejects.toThrow(ForbiddenHttpError);
    });

    it('can write to root if it does not exist.', async(): Promise<void> => {
      delete accessor.data[root];
      const resourceID = { path: `${root}` };

      // Generate based on URI
      representation.metadata.removeAll(RDF.terms.type);
      representation.metadata.contentType = 'text/turtle';
      representation.data = guardedStreamFrom([]);
      const result = await store.setRepresentation(resourceID, representation);
      expect(result.size).toBe(1);
      expect(result.get(resourceID)?.get(SOLID_AS.terms.activity)).toEqualRdfTerm(AS.terms.Create);
      expect(accessor.data[resourceID.path]).toBeTruthy();
      expect(Object.keys(accessor.data)).toHaveLength(1);
      expect(accessor.data[resourceID.path].metadata.contentType).toBeUndefined();
    });

    it('can write to a metadata resource.', async(): Promise<void> => {
      const resourceID = { path: `${root}resource` };
      const metaResourceID = { path: `${root}resource.meta` };

      accessor.data[resourceID.path] = representation;
      const metaRepresentation = new BasicRepresentation([ DF.quad(
        DF.namedNode(resourceID.path),
        DF.namedNode(DC.description),
        DF.literal('something'),
      ) ], resourceID);

      const result = await store.setRepresentation(metaResourceID, metaRepresentation);
      expect(result.get(resourceID)?.get(SOLID_AS.terms.activity)).toEqualRdfTerm(AS.terms.Update);
      expect(accessor.data[resourceID.path].metadata.quads()).toBeRdfIsomorphic([
        DF.quad(
          DF.namedNode(resourceID.path),
          DF.namedNode(DC.description),
          DF.literal('something'),
        ),
        quad(
          namedNode(resourceID.path),
          DC.terms.modified,
          literal(now.toISOString(), XSD.terms.dateTime),
        ),
      ]);
    });

    it('can write to metadata resource when using Readable using an RDF serialization.', async(): Promise<void> => {
      const resourceID = { path: `${root}resource` };
      const metaResourceID = { path: `${root}resource.meta` };

      const quads = [ DF.quad(
        DF.namedNode(resourceID.path),
        DF.namedNode(DC.description),
        DF.literal('something'),
      ) ];
      accessor.data[resourceID.path] = representation;
      const metaRepresentation = new BasicRepresentation(guardedStreamFrom(quads), resourceID, INTERNAL_QUADS);

      const result = await store.setRepresentation(metaResourceID, metaRepresentation);
<<<<<<< HEAD
      expect(result.get(resourceID)?.get(SOLID_AS.terms.activity)).toEqualRdfTerm(AS.terms.Update);
      expect(accessor.data[resourceID.path].metadata.quads()).toBeRdfIsomorphic(quads);
=======
      expect(result.get(resourceID)?.get(SOLID_AS.terms.activity)).toEqual(AS.terms.Update);
      expect(accessor.data[resourceID.path].metadata.quads()).toBeRdfIsomorphic([
        ...quads,
        quad(
          namedNode(resourceID.path),
          DC.terms.modified,
          literal(now.toISOString(), XSD.terms.dateTime),
        ),
      ]);
>>>>>>> ca89c10d
    });

    it('can not write metadata when the corresponding resource does not exist.', async(): Promise<void> => {
      const metaResourceID = { path: `${root}resource.meta` };
      await expect(store.setRepresentation(metaResourceID, representation)).rejects.toThrow(ConflictHttpError);
    });

    it('can not add metadata to a metadata resource.', async(): Promise<void> => {
      const metametaResourceID = { path: `${root}resource.meta.meta` };
      const resourceID = { path: `${root}resource` };

      accessor.data[resourceID.path] = representation;
      accessor.data[`${resourceID.path}.meta`] = representation;
      await expect(store.setRepresentation(metametaResourceID, representation)).rejects.toThrow(ConflictHttpError);
    });

    it('preserves the old metadata of a resource when preserve triple is present.', async(): Promise<void> => {
      const resourceID = { path: `${root}resource` };
      const representationWithMetadata: Representation = {
        binary: true,
        data: guardedStreamFrom([ resourceData ]),
        metadata: new RepresentationMetadata({
          [CONTENT_TYPE]: 'text/plain',
          [RDF.type]: [ DF.namedNode(LDP.Resource), DF.namedNode('http://example.org/Type') ],
        }),
        isEmpty: false,
      };
      await store.setRepresentation(resourceID, representationWithMetadata);

      const metaResourceID = metadataStrategy.getAuxiliaryIdentifier(resourceID);
      representation.metadata.add(
        SOLID_META.terms.preserve,
        DF.namedNode(metaResourceID.path),
        SOLID_META.terms.ResponseMetadata,
      );

      await store.setRepresentation(resourceID, representation);
      expect(accessor.data[resourceID.path].metadata.quads(null, RDF.terms.type)).toHaveLength(2);
      expect(accessor.data[resourceID.path].metadata.quads(null, RDF.terms.type)).toBeRdfIsomorphic([
        DF.quad(DF.namedNode(resourceID.path), RDF.terms.type, LDP.terms.Resource),
        DF.quad(DF.namedNode(resourceID.path), RDF.terms.type, DF.namedNode('http://example.org/Type')),
      ]);
    });

    it('preserves the old metadata of a resource even when the content-types have changed.', async(): Promise<void> => {
      const resourceID = { path: `${root}resource` };
      const representationWithMetadata: Representation = {
        binary: true,
        data: guardedStreamFrom([ '<a> <b> <c>' ]),
        metadata: new RepresentationMetadata({
          [CONTENT_TYPE]: 'text/turtle',
          [RDF.type]: [ DF.namedNode(LDP.Resource), DF.namedNode('http://example.org/Type') ],
        }),
        isEmpty: false,
      };
      await store.setRepresentation(resourceID, representationWithMetadata);
      expect(accessor.data[resourceID.path].metadata.contentType).toBe('text/turtle');

      const metaResourceID = metadataStrategy.getAuxiliaryIdentifier(resourceID);
      representation.metadata.add(
        SOLID_META.terms.preserve,
        DF.namedNode(metaResourceID.path),
        SOLID_META.terms.ResponseMetadata,
      );
      representation.metadata.contentTypeObject = new ContentType('text/plain', { charset: 'UTF-8' });
      await store.setRepresentation(resourceID, representation);
      const { metadata } = accessor.data[resourceID.path];
      expect(metadata.quads(null, RDF.terms.type)).toHaveLength(2);
      expect(metadata.quads(null, RDF.terms.type)).toBeRdfIsomorphic([
        DF.quad(DF.namedNode(resourceID.path), RDF.terms.type, LDP.terms.Resource),
        DF.quad(DF.namedNode(resourceID.path), RDF.terms.type, DF.namedNode('http://example.org/Type')),
      ]);
      expect(metadata.contentType).toBe('text/plain');
      expect(metadata.contentTypeObject?.parameters).toEqual({ charset: 'UTF-8' });
    });

    it('errors when trying to set a container representation when it already exists.', async(): Promise<void> => {
      const resourceID = { path: `${root}container/` };
      accessor.data[resourceID.path] = representation;

      await expect(store.setRepresentation(resourceID, representation)).rejects.toThrow(ConflictHttpError);
    });
  });

  describe('modifying a Representation', (): void => {
    it('throws a 412 if the conditions are not matched.', async(): Promise<void> => {
      const resourceID = { path: root };
      await expect(store.modifyResource(resourceID, representation, failingConditions))
        .rejects.toThrow(PreconditionFailedHttpError);
    });

    it('throws a 412 if the conditions are not matched on resources that do not exist.', async(): Promise<void> => {
      const resourceID = { path: `${root}notHere` };
      await expect(store.modifyResource(resourceID, representation, failingConditions))
        .rejects.toThrow(PreconditionFailedHttpError);
    });

    it('re-throws the error if something goes wrong accessing the metadata.', async(): Promise<void> => {
      jest.spyOn(accessor, 'getMetadata').mockImplementation(async(): Promise<any> => {
        throw new Error('error');
      });

      const resourceID = { path: root };
      await expect(store.modifyResource(resourceID, representation, failingConditions))
        .rejects.toThrow('error');
    });

    it('is not supported.', async(): Promise<void> => {
      const result = store.modifyResource({ path: root }, representation);
      await expect(result).rejects.toThrow(NotImplementedHttpError);
      await expect(result).rejects.toThrow('Patches are not supported by the default store.');
    });
  });

  describe('deleting a Resource', (): void => {
    it('will 404 if the identifier does not contain the root.', async(): Promise<void> => {
      await expect(store.deleteResource({ path: 'verybadpath' }))
        .rejects.toThrow(NotFoundHttpError);
    });

    it('will error when deleting a root storage container.', async(): Promise<void> => {
      representation.metadata.add(RDF.terms.type, PIM.terms.Storage);
      accessor.data[`${root}container/`] = representation;
      const result = store.deleteResource({ path: `${root}container/` });
      await expect(result).rejects.toThrow(MethodNotAllowedHttpError);
      await expect(result).rejects.toThrow('Cannot delete a root storage container.');
    });

    it('will error when deleting an auxiliary of a root storage container if not allowed.', async(): Promise<void> => {
      const storageMetadata = new RepresentationMetadata(representation.metadata);
      storageMetadata.add(RDF.terms.type, PIM.terms.Storage);
      accessor.data[`${root}container/`] = new BasicRepresentation(representation.data, storageMetadata);
      accessor.data[`${root}container/.dummy`] = representation;
      jest.spyOn(auxiliaryStrategy, 'isRequiredInRoot').mockReturnValue(true);
      const result = store.deleteResource({ path: `${root}container/.dummy` });
      await expect(result).rejects.toThrow(MethodNotAllowedHttpError);
      await expect(result).rejects.toThrow(
        'Cannot delete http://test.com/container/.dummy from a root storage container.',
      );
    });

    it('will error when deleting non-empty containers.', async(): Promise<void> => {
      accessor.data[`${root}container/`] = representation;
      accessor.data[`${root}container/otherThing`] = representation;
      const result = store.deleteResource({ path: `${root}container/` });
      await expect(result).rejects.toThrow(ConflictHttpError);
      await expect(result).rejects.toThrow('Can only delete empty containers.');
    });

    it('throws a 412 if the conditions are not matched.', async(): Promise<void> => {
      const resourceID = { path: root };
      await expect(store.deleteResource(resourceID, failingConditions))
        .rejects.toThrow(PreconditionFailedHttpError);
    });

    it('will delete resources.', async(): Promise<void> => {
      const resourceID = { path: `${root}resource` };
      accessor.data[resourceID.path] = representation;
      const result = await store.deleteResource(resourceID);
      expect(result.size).toBe(2);
      expect(result.get({ path: root })?.get(SOLID_AS.terms.activity)).toEqualRdfTerm(AS.terms.Remove);
      expect(result.get({ path: root })?.get(AS.terms.object)?.value).toEqual(resourceID.path);
      expect(result.get(resourceID)?.get(SOLID_AS.terms.activity)).toEqualRdfTerm(AS.terms.Delete);
      expect(accessor.data[resourceID.path]).toBeUndefined();
      expect(accessor.data[root].metadata.get(DC.terms.modified)?.value).toBe(now.toISOString());
      expect(accessor.data[root].metadata.get(GENERATED_PREDICATE)).toBeUndefined();
    });

    it('will delete root non-storage containers.', async(): Promise<void> => {
      accessor.data[root] = new BasicRepresentation(representation.data, containerMetadata);
      const result = await store.deleteResource({ path: root });
      expect(result.size).toBe(1);
      expect(result.get({ path: root })?.get(SOLID_AS.terms.activity)).toEqualRdfTerm(AS.terms.Delete);
      expect(accessor.data[root]).toBeUndefined();
    });

    it('will delete a root storage auxiliary resource of a non-root container.', async(): Promise<void> => {
      const resourceID = { path: `${root}container/` };
      const auxResourceID = { path: `${root}container/.dummy` };
      const storageMetadata = new RepresentationMetadata(representation.metadata);
      accessor.data[resourceID.path] = new BasicRepresentation(representation.data, storageMetadata);
      accessor.data[auxResourceID.path] = representation;
      jest.spyOn(auxiliaryStrategy, 'isRequiredInRoot').mockReturnValue(true);
      const result = await store.deleteResource(auxResourceID);
      expect(result.size).toBe(2);
      expect(result.get(resourceID)?.get(SOLID_AS.terms.activity)).toEqualRdfTerm(AS.terms.Remove);
      expect(result.get(auxResourceID)?.get(SOLID_AS.terms.activity)).toEqualRdfTerm(AS.terms.Delete);
      expect(accessor.data[auxResourceID.path]).toBeUndefined();
    });

    it('will delete related auxiliary resources.', async(): Promise<void> => {
      const resourceID = { path: `${root}container/` };
      const auxResourceID = { path: `${root}container/.dummy` };
      accessor.data[resourceID.path] = representation;
      accessor.data[auxResourceID.path] = representation;

      const result = await store.deleteResource(resourceID);
      expect(result.size).toBe(3);
      expect(result.get({ path: root })?.get(SOLID_AS.terms.activity)).toEqualRdfTerm(AS.terms.Remove);
      expect(result.get(resourceID)?.get(SOLID_AS.terms.activity)).toEqualRdfTerm(AS.terms.Delete);
      expect(result.get(auxResourceID)?.get(SOLID_AS.terms.activity)).toEqualRdfTerm(AS.terms.Delete);
      expect(accessor.data[resourceID.path]).toBeUndefined();
      expect(accessor.data[auxResourceID.path]).toBeUndefined();
    });

    it('will still delete a resource if deleting auxiliary resources causes errors.', async(): Promise<void> => {
      const resourceID = { path: `${root}resource` };
      const auxResourceID = { path: `${root}resource.dummy` };
      accessor.data[resourceID.path] = representation;
      accessor.data[auxResourceID.path] = representation;
      const deleteFn = accessor.deleteResource.bind(accessor);
      jest.spyOn(accessor, 'deleteResource')
        .mockImplementation(async(identifier: ResourceIdentifier): Promise<void> => {
          if (auxiliaryStrategy.isAuxiliaryIdentifier(identifier)) {
            throw new Error('auxiliary error!');
          }
          await deleteFn.call(accessor, identifier);
        });
      const { logger } = store as any;
      jest.spyOn(logger, 'error').mockImplementation();
      const result = await store.deleteResource(resourceID);
      expect(result.size).toBe(2);
      expect(result.get({ path: root })?.get(SOLID_AS.terms.activity)).toEqualRdfTerm(AS.terms.Remove);
      expect(result.get(resourceID)?.get(SOLID_AS.terms.activity)).toEqualRdfTerm(AS.terms.Delete);
      expect(accessor.data[resourceID.path]).toBeUndefined();
      expect(accessor.data[auxResourceID.path]).toBeDefined();
      expect(logger.error).toHaveBeenCalledTimes(1);
      expect(logger.error).toHaveBeenLastCalledWith(
        'Error deleting auxiliary resource http://test.com/resource.dummy: auxiliary error!',
      );
    });

    it('rejects deleting a metadata resource.', async(): Promise<void> => {
      const metaResourceID = { path: `${root}resource.meta` };

      await expect(store.deleteResource(metaResourceID)).rejects.toThrow(ConflictHttpError);
    });
  });

  describe('resource Exists', (): void => {
    it('should return false when the resource does not exist.', async(): Promise<void> => {
      const resourceID = { path: `${root}resource` };
      await expect(store.hasResource(resourceID)).resolves.toBeFalsy();
    });

    it('should return true when the resource exists.', async(): Promise<void> => {
      const resourceID = { path: `${root}resource` };
      accessor.data[resourceID.path] = representation;
      await expect(store.hasResource(resourceID)).resolves.toBeTruthy();
    });

    it('should rethrow any unexpected errors from validateIdentifier.', async(): Promise<void> => {
      const resourceID = { path: `${root}resource` };
      // eslint-disable-next-line jest/unbound-method
      const originalMetaData = accessor.getMetadata;
      jest.spyOn(accessor, 'getMetadata').mockImplementation(async(): Promise<any> => {
        throw new Error('error');
      });
      await expect(store.hasResource(resourceID)).rejects.toThrow('error');
      accessor.getMetadata = originalMetaData;
    });

    it('should return false when the metadata resource does not exist.', async(): Promise<void> => {
      const metaResourceID = { path: `${root}resource.meta` };
      await expect(store.hasResource(metaResourceID)).resolves.toBeFalsy();
    });

    it('should return true when the metadata resource exists.', async(): Promise<void> => {
      const resourceID = { path: `${root}resource` };
      const metaResourceID = { path: `${root}resource.meta` };

      accessor.data[resourceID.path] = representation;
      await expect(store.hasResource(metaResourceID)).resolves.toBeTruthy();
    });
  });
});<|MERGE_RESOLUTION|>--- conflicted
+++ resolved
@@ -588,10 +588,10 @@
           DF.namedNode(DC.description),
           DF.literal('something'),
         ),
-        quad(
-          namedNode(resourceID.path),
+        DF.quad(
+          DF.namedNode(resourceID.path),
           DC.terms.modified,
-          literal(now.toISOString(), XSD.terms.dateTime),
+          DF.literal(now.toISOString(), XSD.terms.dateTime),
         ),
       ]);
     });
@@ -609,20 +609,15 @@
       const metaRepresentation = new BasicRepresentation(guardedStreamFrom(quads), resourceID, INTERNAL_QUADS);
 
       const result = await store.setRepresentation(metaResourceID, metaRepresentation);
-<<<<<<< HEAD
       expect(result.get(resourceID)?.get(SOLID_AS.terms.activity)).toEqualRdfTerm(AS.terms.Update);
-      expect(accessor.data[resourceID.path].metadata.quads()).toBeRdfIsomorphic(quads);
-=======
-      expect(result.get(resourceID)?.get(SOLID_AS.terms.activity)).toEqual(AS.terms.Update);
       expect(accessor.data[resourceID.path].metadata.quads()).toBeRdfIsomorphic([
         ...quads,
-        quad(
-          namedNode(resourceID.path),
+        DF.quad(
+          DF.namedNode(resourceID.path),
           DC.terms.modified,
-          literal(now.toISOString(), XSD.terms.dateTime),
+          DF.literal(now.toISOString(), XSD.terms.dateTime),
         ),
       ]);
->>>>>>> ca89c10d
     });
 
     it('can not write metadata when the corresponding resource does not exist.', async(): Promise<void> => {
