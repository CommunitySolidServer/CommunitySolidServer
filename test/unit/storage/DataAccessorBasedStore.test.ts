import 'jest-rdf';
import type { Readable } from 'stream';
import arrayifyStream from 'arrayify-stream';
import { DataFactory, Store } from 'n3';
import { CONTENT_TYPE_TERM, serializeQuads } from '../../../src';
import type { AuxiliaryStrategy } from '../../../src/http/auxiliary/AuxiliaryStrategy';
import { BasicRepresentation } from '../../../src/http/representation/BasicRepresentation';
import type { Representation } from '../../../src/http/representation/Representation';
import { RepresentationMetadata } from '../../../src/http/representation/RepresentationMetadata';
import type { ResourceIdentifier } from '../../../src/http/representation/ResourceIdentifier';
import type { DataAccessor } from '../../../src/storage/accessors/DataAccessor';
import { BasicConditions } from '../../../src/storage/BasicConditions';
import type {
  RepresentationConverter,
  RepresentationConverterArgs,
} from '../../../src/storage/conversion/RepresentationConverter';
import { DataAccessorBasedStore } from '../../../src/storage/DataAccessorBasedStore';
import { INTERNAL_QUADS, TEXT_TURTLE } from '../../../src/util/ContentTypes';
import { BadRequestHttpError } from '../../../src/util/errors/BadRequestHttpError';
import { ConflictHttpError } from '../../../src/util/errors/ConflictHttpError';
import { ForbiddenHttpError } from '../../../src/util/errors/ForbiddenHttpError';
import { MethodNotAllowedHttpError } from '../../../src/util/errors/MethodNotAllowedHttpError';
import { NotFoundHttpError } from '../../../src/util/errors/NotFoundHttpError';
import { NotImplementedHttpError } from '../../../src/util/errors/NotImplementedHttpError';
import { PreconditionFailedHttpError } from '../../../src/util/errors/PreconditionFailedHttpError';
import type { Guarded } from '../../../src/util/GuardedStream';
import { SingleRootIdentifierStrategy } from '../../../src/util/identifiers/SingleRootIdentifierStrategy';
import { trimTrailingSlashes } from '../../../src/util/PathUtil';
import { guardedStreamFrom } from '../../../src/util/StreamUtil';
<<<<<<< HEAD
import { CONTENT_TYPE, SOLID_HTTP, LDP, PIM, RDF, SOLID_META, DC } from '../../../src/util/Vocabularies';
import { SimpleSuffixStrategy } from '../../util/SimpleSuffixStrategy';
const { namedNode, quad, literal } = DataFactory;
=======
import { CONTENT_TYPE, SOLID_HTTP, LDP, PIM, RDF, SOLID_META, DC, SOLID_AS, AS } from '../../../src/util/Vocabularies';
const { namedNode, quad } = DataFactory;
>>>>>>> 9a121522

const GENERATED_PREDICATE = namedNode('generated');

class SimpleDataAccessor implements DataAccessor {
  public readonly data: Record<string, Representation> = {};

  private checkExists(identifier: ResourceIdentifier): void {
    if (!this.data[identifier.path]) {
      throw new NotFoundHttpError();
    }
  }

  public async canHandle(representation: Representation): Promise<void> {
    if (!representation.binary) {
      throw new BadRequestHttpError();
    }
  }

  public async deleteResource(identifier: ResourceIdentifier): Promise<void> {
    this.checkExists(identifier);
    // eslint-disable-next-line @typescript-eslint/no-dynamic-delete
    delete this.data[identifier.path];
  }

  public async getData(identifier: ResourceIdentifier): Promise<Guarded<Readable>> {
    this.checkExists(identifier);
    return this.data[identifier.path].data;
  }

  public async getMetadata(identifier: ResourceIdentifier): Promise<RepresentationMetadata> {
    this.checkExists(identifier);
    const metadata = new RepresentationMetadata(this.data[identifier.path].metadata);
    metadata.add(GENERATED_PREDICATE, 'data', SOLID_META.terms.ResponseMetadata);
    return metadata;
  }

  public async writeMetadata(identifier: ResourceIdentifier, metadata: RepresentationMetadata): Promise<void> {
    this.checkExists({ path: metadata.identifier.value });
    this.data[metadata.identifier.value].metadata = metadata;
  }

  public async* getChildren(identifier: ResourceIdentifier): AsyncIterableIterator<RepresentationMetadata> {
    // Find all keys that look like children of the container
    const children = Object.keys(this.data).filter((name): boolean =>
      name.startsWith(identifier.path) &&
      name.length > identifier.path.length &&
      !trimTrailingSlashes(name.slice(identifier.path.length)).includes('/'));
    yield* children.map((name): RepresentationMetadata => new RepresentationMetadata({ path: name }));
  }

  public async modifyResource(): Promise<void> {
    throw new Error('modify');
  }

  public async writeContainer(identifier: ResourceIdentifier, metadata?: RepresentationMetadata): Promise<void> {
    this.data[identifier.path] = { metadata } as Representation;
  }

  public async writeDocument(identifier: ResourceIdentifier, data: Readable, metadata?: RepresentationMetadata):
  Promise<void> {
    this.data[identifier.path] = { data, metadata } as Representation;
  }
}

describe('A DataAccessorBasedStore', (): void => {
  const now = new Date(2020, 5, 12);
  const later = new Date(2021, 6, 13);
  let mockDate: jest.SpyInstance;
  let store: DataAccessorBasedStore;
  let accessor: SimpleDataAccessor;
  const root = 'http://test.com/';
  const identifierStrategy = new SingleRootIdentifierStrategy(root);
  let auxiliaryStrategy: AuxiliaryStrategy;
  let containerMetadata: RepresentationMetadata;
  let representation: Representation;
  const resourceData = 'text';
  let converter: RepresentationConverter;

  beforeEach(async(): Promise<void> => {
    mockDate = jest.spyOn(global, 'Date').mockReturnValue(now as any);

    accessor = new SimpleDataAccessor();

    auxiliaryStrategy = new SimpleSuffixStrategy('.dummy');
    const metadataStrategy = new SimpleSuffixStrategy('.meta');

    converter = {
      canHandle: jest.fn(),
      handle: jest.fn(),
      handleSafe: jest.fn(async(input: RepresentationConverterArgs): Promise<any> =>
        input.representation),
    };

    store = new DataAccessorBasedStore(
      accessor, identifierStrategy, auxiliaryStrategy, metadataStrategy, converter,
    );

    containerMetadata = new RepresentationMetadata(
      { [RDF.type]: [
        namedNode(LDP.Resource),
        namedNode(LDP.Container),
        namedNode(LDP.BasicContainer),
      ]},
    );
    const rootMetadata = new RepresentationMetadata(containerMetadata);
    rootMetadata.identifier = namedNode(root);
    accessor.data[root] = { metadata: rootMetadata } as Representation;

    representation = {
      binary: true,
      data: guardedStreamFrom([ resourceData ]),
      metadata: new RepresentationMetadata(
        { [CONTENT_TYPE]: 'text/plain', [RDF.type]: namedNode(LDP.Resource) },
      ),
      isEmpty: false,
    };
  });

  describe('getting a Representation', (): void => {
    it('will 404 if the identifier does not contain the root.', async(): Promise<void> => {
      await expect(store.getRepresentation({ path: 'verybadpath' })).rejects.toThrow(NotFoundHttpError);
    });

    it('will return the stored representation for resources.', async(): Promise<void> => {
      const resourceID = { path: `${root}resource` };
      representation.metadata.identifier = namedNode(resourceID.path);
      accessor.data[resourceID.path] = representation;
      const result = await store.getRepresentation(resourceID);
      expect(result).toMatchObject({ binary: true });
      expect(await arrayifyStream(result.data)).toEqual([ resourceData ]);
      expect(result.metadata.contentType).toBe('text/plain');
      expect(result.metadata.get(namedNode('AUXILIARY'))?.value)
        .toBe(auxiliaryStrategy.getAuxiliaryIdentifier(resourceID).path);
    });

    it('will return a data stream that matches the metadata for containers.', async(): Promise<void> => {
      const resourceID = { path: `${root}container/` };
      containerMetadata.identifier = namedNode(resourceID.path);
      accessor.data[resourceID.path] = { metadata: containerMetadata } as Representation;
      const metaMirror = new RepresentationMetadata(containerMetadata);
      // Generated metadata will have its graph removed
      metaMirror.add(GENERATED_PREDICATE, 'data', SOLID_META.terms.ResponseMetadata);
      await auxiliaryStrategy.addMetadata(metaMirror);
      const result = await store.getRepresentation(resourceID);
      expect(result).toMatchObject({ binary: false });
      expect(await arrayifyStream(result.data)).toBeRdfIsomorphic(metaMirror.quads());
      expect(result.metadata.contentType).toEqual(INTERNAL_QUADS);
      expect(result.metadata.get(namedNode('AUXILIARY'))?.value)
        .toBe(auxiliaryStrategy.getAuxiliaryIdentifier(resourceID).path);
    });

    it('will remove containment triples referencing auxiliary resources.', async(): Promise<void> => {
      const resourceID = { path: `${root}container/` };
      containerMetadata.identifier = namedNode(resourceID.path);
      accessor.data[resourceID.path] = { metadata: containerMetadata } as Representation;
      accessor.data[`${resourceID.path}.dummy`] = representation;
      accessor.data[`${resourceID.path}resource`] = representation;
      accessor.data[`${resourceID.path}resource.dummy`] = representation;
      const result = await store.getRepresentation(resourceID);
      const contains = result.metadata.getAll(LDP.terms.contains);
      expect(contains).toHaveLength(1);
      expect(contains[0].value).toBe(`${resourceID.path}resource`);
    });

    it('will return the stored representation for metadata resources.', async(): Promise<void> => {
      const resourceID = { path: `${root}resource` };
      const metaResourceID = { path: `${root}resource.meta` };
      representation.metadata.identifier = namedNode(resourceID.path);

      accessor.data[resourceID.path] = representation;

      const result = await store.getRepresentation(metaResourceID);
      const quads = await arrayifyStream(result.data);
      expect(result).toMatchObject({ binary: false });
      expect(new Store(quads)).toBeRdfDatasetContaining(
        quad(namedNode(resourceID.path), CONTENT_TYPE_TERM, literal('text/plain')),
      );
      expect(result.metadata.contentType).toBe(INTERNAL_QUADS);
    });

    it('will return the generated representation for container metadata resources.', async(): Promise<void> => {
      const metaResourceID = { path: `${root}.meta` };

      // Add resource to root
      const resourceID = { path: `${root}resource` };
      accessor.data[resourceID.path] = representation;

      const result = await store.getRepresentation(metaResourceID);
      const quads = await arrayifyStream(result.data);
      expect(new Store(quads)).toBeRdfDatasetContaining(
        quad(
          namedNode(root),
          namedNode(LDP.contains),
          namedNode(resourceID.path),
          SOLID_META.terms.ResponseMetadata,
        ),
      );
      expect(result.metadata.contentType).toBe(INTERNAL_QUADS);
    });
  });

  describe('adding a Resource', (): void => {
    it('will 404 if the identifier does not contain the root.', async(): Promise<void> => {
      await expect(store.addResource({ path: 'verybadpath' }, representation))
        .rejects.toThrow(NotFoundHttpError);
    });

    it('will 404 if the target does not exist.', async(): Promise<void> => {
      const resourceID = { path: `${root}container/` };
      await expect(store.addResource(resourceID, representation)).rejects.toThrow(NotFoundHttpError);
    });

    it('will error if it gets a non-404 error when reading the container.', async(): Promise<void> => {
      const resourceID = { path: `${root}container` };
      accessor.getMetadata = async(): Promise<any> => {
        throw new Error('randomError');
      };
      await expect(store.addResource(resourceID, representation)).rejects.toThrow('randomError');
    });

    it('does not allow adding resources to existing non-containers.', async(): Promise<void> => {
      const resourceID = { path: `${root}resource/` };
      accessor.data[resourceID.path] = representation;
      const result = store.addResource(resourceID, representation);
      await expect(result).rejects.toThrow(MethodNotAllowedHttpError);
      await expect(result).rejects.toThrow('The given path is not a container.');
    });

    it('checks if the DataAccessor supports the data.', async(): Promise<void> => {
      const resourceID = { path: root };
      representation.binary = false;
      await expect(store.addResource(resourceID, representation)).rejects.toThrow(BadRequestHttpError);
      await expect(store.addResource(resourceID, representation)).rejects
        .toThrow('The given input is not supported by the server configuration.');
    });

    it('throws a 412 if the conditions are not matched.', async(): Promise<void> => {
      const resourceID = { path: root };
      const conditions = new BasicConditions({ notMatchesETag: [ '*' ]});
      await expect(store.addResource(resourceID, representation, conditions))
        .rejects.toThrow(PreconditionFailedHttpError);
    });

    it('ignores the content when trying to create a container when the data is not empty.', async(): Promise<void> => {
      const resourceID = { path: root };
      representation.metadata.add(RDF.terms.type, LDP.terms.Container);
      const result = await store.addResource(resourceID, representation);
      expect(result).toEqual({
        path: expect.stringMatching(new RegExp(`^${root}[^/]+/$`, 'u')),
      });
      expect(accessor.data[result.path].data).toBeUndefined();
    });

    it('can write resources.', async(): Promise<void> => {
      const resourceID = { path: root };
      representation.metadata.removeAll(RDF.terms.type);
      const result = await store.addResource(resourceID, representation);

      expect(result.size).toBe(2);
      expect(result.get(resourceID)?.get(SOLID_AS.terms.Activity)).toEqual(AS.terms.Update);

      const generatedID = [ ...result.keys() ].find((id): boolean => id.path !== resourceID.path)!;
      expect(generatedID).toBeDefined();
      expect(generatedID.path).toMatch(new RegExp(`^${root}[^/]+$`, 'u'));

      expect(accessor.data[generatedID.path]).toBeDefined();
      await expect(arrayifyStream(accessor.data[generatedID.path].data)).resolves.toEqual([ resourceData ]);
      expect(accessor.data[generatedID.path].metadata.get(DC.terms.modified)?.value).toBe(now.toISOString());
      expect(result.get(generatedID)?.get(SOLID_AS.terms.Activity)).toEqual(AS.terms.Create);
    });

    it('can write containers.', async(): Promise<void> => {
      const resourceID = { path: root };
      representation.metadata.add(RDF.terms.type, LDP.terms.Container);
      const result = await store.addResource(resourceID, representation);

<<<<<<< HEAD
      const { metadata } = await store.getRepresentation(result);
      expect(metadata.get(DC.terms.modified)?.value).toBe(now.toISOString());
=======
      expect(result.size).toBe(2);
      expect(result.get(resourceID)?.get(SOLID_AS.terms.Activity)).toEqual(AS.terms.Update);

      const generatedID = [ ...result.keys() ].find((id): boolean => id.path !== resourceID.path)!;
      expect(generatedID).toBeDefined();
      expect(generatedID.path).toMatch(new RegExp(`^${root}[^/]+?/$`, 'u'));

      expect(accessor.data[generatedID.path]).toBeDefined();
      expect(accessor.data[generatedID.path].metadata.contentType).toBeUndefined();
      expect(result.get(generatedID)?.get(SOLID_AS.terms.Activity)).toEqual(AS.terms.Create);

      const { data, metadata } = await store.getRepresentation(generatedID);
      const quads = await arrayifyStream<Quad>(data);
      expect(metadata.get(DC.terms.modified)?.value).toBe(now.toISOString());
      expect(quads.some((entry): boolean => entry.subject.value === generatedID.path &&
        entry.object.value === 'http://test.com/coolContainer')).toBeTruthy();
>>>>>>> 9a121522
    });

    it('creates a URI based on the incoming slug.', async(): Promise<void> => {
      const resourceID = { path: root };
      representation.metadata.removeAll(RDF.terms.type);
      representation.metadata.add(SOLID_HTTP.terms.slug, 'newName');

      const result = await store.addResource(resourceID, representation);
      expect(result.size).toBe(2);
      expect(result.get(resourceID)?.get(SOLID_AS.terms.Activity)).toEqual(AS.terms.Update);
      expect(result.get({ path: `${root}newName` })?.get(SOLID_AS.terms.Activity)).toEqual(AS.terms.Create);
    });

    it('errors on a slug ending on / without Link rel:type Container header.', async(): Promise<void> => {
      const resourceID = { path: root };
      representation.metadata.removeAll(RDF.terms.type);
      representation.metadata.add(SOLID_HTTP.terms.slug, 'noContainer/');
      representation.data = guardedStreamFrom([ `` ]);
      const result = store.addResource(resourceID, representation);

      await expect(result).rejects.toThrow(BadRequestHttpError);
      await expect(result).rejects
        .toThrow('Only slugs used to create containers can end with a `/`.');
    });

    it('adds a / at the end if the request metadata contains rdf:type ldp:Container.', async(): Promise<void> => {
      const resourceID = { path: root };
      representation.metadata.removeAll(RDF.terms.type);
      representation.metadata.add(RDF.terms.type, LDP.terms.Container);
      representation.metadata.add(SOLID_HTTP.terms.slug, 'newContainer');
      representation.data = guardedStreamFrom([ `` ]);

      const result = await store.addResource(resourceID, representation);
      expect(result.size).toBe(2);
      expect(result.get(resourceID)?.get(SOLID_AS.terms.Activity)).toEqual(AS.terms.Update);
      expect(result.get({ path: `${root}newContainer/` })?.get(SOLID_AS.terms.Activity)).toEqual(AS.terms.Create);
    });

    it('generates a new URI if adding the slug would create an existing URI.', async(): Promise<void> => {
      const resourceID = { path: root };
      representation.metadata.add(SOLID_HTTP.terms.slug, 'newName');
      accessor.data[`${root}newName`] = representation;
      const result = await store.addResource(resourceID, representation);
      expect(result).not.toEqual(expect.objectContaining({
        [`${root}newName`]: expect.any(RepresentationMetadata),
      }));
      expect(result).not.toEqual(expect.objectContaining({
        [expect.any(String)]: expect.stringMatching(new RegExp(`^${root}[^/]+/$`, 'u')),
      }));
    });

    it('generates http://test.com/%26%26 when slug is &%26.', async(): Promise<void> => {
      const resourceID = { path: root };
      representation.metadata.removeAll(RDF.terms.type);
      representation.metadata.add(SOLID_HTTP.terms.slug, '&%26');

      const result = await store.addResource(resourceID, representation);
      expect(result.size).toBe(2);
      expect(result.get(resourceID)?.get(SOLID_AS.terms.Activity)).toEqual(AS.terms.Update);
      expect(result.get({ path: `${root}%26%26` })?.get(SOLID_AS.terms.Activity)).toEqual(AS.terms.Create);
    });

    it('errors if the slug contains a slash.', async(): Promise<void> => {
      const resourceID = { path: root };
      representation.metadata.removeAll(RDF.terms.type);
      representation.data = guardedStreamFrom([ `` ]);
      representation.metadata.add(SOLID_HTTP.terms.slug, 'sla/sh/es');
      const result = store.addResource(resourceID, representation);
      await expect(result).rejects.toThrow(BadRequestHttpError);
      await expect(result).rejects.toThrow('Slugs should not contain slashes');
    });

    it('errors if the slug would cause an auxiliary resource URI to be generated.', async(): Promise<void> => {
      const resourceID = { path: root };
      representation.metadata.removeAll(RDF.terms.type);
      representation.metadata.add(SOLID_HTTP.terms.slug, 'test.dummy');
      const result = store.addResource(resourceID, representation);
      await expect(result).rejects.toThrow(ForbiddenHttpError);
      await expect(result).rejects.toThrow('Slug bodies that would result in an auxiliary resource are forbidden');
    });
  });

  describe('setting a Representation', (): void => {
    it('will 404 if the identifier does not contain the root.', async(): Promise<void> => {
      await expect(store.setRepresentation({ path: 'verybadpath' }, representation))
        .rejects.toThrow(NotFoundHttpError);
    });

    it('checks if the DataAccessor supports the data.', async(): Promise<void> => {
      const resourceID = { path: `${root}resource` };
      representation.binary = false;
      await expect(store.setRepresentation(resourceID, representation)).rejects.toThrow(BadRequestHttpError);
    });

    it('will error if the path has a different slash than the existing one.', async(): Promise<void> => {
      const resourceID = { path: `${root}resource` };
      accessor.data[`${resourceID.path}/`] = representation;
      representation.metadata.identifier = namedNode(`${resourceID.path}/`);
      const prom = store.setRepresentation(resourceID, representation);
      await expect(prom).rejects.toThrow(`${resourceID.path} conflicts with existing path ${resourceID.path}/`);
      await expect(prom).rejects.toThrow(ConflictHttpError);
    });

    it('throws a 412 if the conditions are not matched.', async(): Promise<void> => {
      const resourceID = { path: `${root}resource` };
      await store.setRepresentation(resourceID, representation);
      const conditions = new BasicConditions({ notMatchesETag: [ '*' ]});
      await expect(store.setRepresentation(resourceID, representation, conditions))
        .rejects.toThrow(PreconditionFailedHttpError);
    });

    // As discussed in #475, trimming the trailing slash of a root container in getNormalizedMetadata
    // can result in undefined behaviour since there is no parent container.
    it('will not trim the slash of root containers since there is no parent.', async(): Promise<void> => {
      // eslint-disable-next-line @typescript-eslint/no-dynamic-delete
      delete accessor.data[root];

      const mock = jest.spyOn(accessor, 'getMetadata');

      const resourceID = { path: `${root}` };
      representation.metadata.removeAll(RDF.terms.type);
      representation.metadata.contentType = 'text/turtle';
      representation.data = guardedStreamFrom([ `<${root}> a <coolContainer>.` ]);

      const result = await store.setRepresentation(resourceID, representation);
      expect(result.size).toBe(1);
      expect(result.get(resourceID)?.get(SOLID_AS.terms.Activity)).toEqual(AS.terms.Create);
      expect(mock).toHaveBeenCalledTimes(1);
      expect(mock).toHaveBeenLastCalledWith(resourceID);

      mock.mockRestore();
    });

    it('will error if path does not end in slash and does not match its resource type.', async(): Promise<void> => {
      const resourceID = { path: `${root}resource` };
      representation.metadata.add(RDF.terms.type, LDP.terms.Container);
      await expect(store.setRepresentation(resourceID, representation)).rejects.toThrow(
        new BadRequestHttpError('Containers should have a `/` at the end of their path, resources should not.'),
      );
    });

    it('errors when trying to create an auxiliary resource with invalid data.', async(): Promise<void> => {
      const resourceID = { path: `${root}resource.dummy` };
      auxiliaryStrategy.validate = jest.fn().mockRejectedValue(new Error('bad data!'));
      await expect(store.setRepresentation(resourceID, representation)).rejects.toThrow('bad data!');
    });

    it('can write resources.', async(): Promise<void> => {
      const resourceID = { path: `${root}resource` };
      const result = await store.setRepresentation(resourceID, representation);
      expect(result.size).toBe(2);
      expect(result.get({ path: root })?.get(SOLID_AS.terms.Activity)).toEqual(AS.terms.Update);
      expect(result.get(resourceID)?.get(SOLID_AS.terms.Activity)).toEqual(AS.terms.Create);
      await expect(arrayifyStream(accessor.data[resourceID.path].data)).resolves.toEqual([ resourceData ]);
      expect(accessor.data[resourceID.path].metadata.get(DC.terms.modified)?.value).toBe(now.toISOString());
      expect(accessor.data[root].metadata.get(DC.terms.modified)?.value).toBe(now.toISOString());
      expect(accessor.data[root].metadata.get(GENERATED_PREDICATE)).toBeUndefined();
    });

    it('can write containers.', async(): Promise<void> => {
      const resourceID = { path: `${root}container/` };

      // Generate based on URI
      representation.metadata.removeAll(RDF.terms.type);
      representation.metadata.contentType = 'text/turtle';
      representation.data = guardedStreamFrom([ `<${root}resource/> a <coolContainer>.` ]);
      const result = await store.setRepresentation(resourceID, representation);
      expect(result.size).toBe(2);
      expect(result.get({ path: root })?.get(SOLID_AS.terms.Activity)).toEqual(AS.terms.Update);
      expect(result.get(resourceID)?.get(SOLID_AS.terms.Activity)).toEqual(AS.terms.Create);
      expect(accessor.data[resourceID.path]).toBeTruthy();
      expect(accessor.data[resourceID.path].metadata.contentType).toBeUndefined();
      expect(accessor.data[resourceID.path].metadata.get(DC.terms.modified)?.value).toBe(now.toISOString());
      expect(accessor.data[root].metadata.get(DC.terms.modified)?.value).toBe(now.toISOString());
      expect(accessor.data[root].metadata.get(GENERATED_PREDICATE)).toBeUndefined();
    });

    it('can overwrite resources that do not update parent metadata.', async(): Promise<void> => {
      const resourceID = { path: `${root}resource` };
      const result = await store.setRepresentation(resourceID, representation);
      expect(result.size).toBe(2);
      expect(result.get({ path: root })?.get(SOLID_AS.terms.Activity)).toEqual(AS.terms.Update);
      expect(result.get(resourceID)?.get(SOLID_AS.terms.Activity)).toEqual(AS.terms.Create);
      await expect(arrayifyStream(accessor.data[resourceID.path].data)).resolves.toEqual([ resourceData ]);
      expect(accessor.data[resourceID.path].metadata.get(DC.terms.modified)?.value).toBe(now.toISOString());
      expect(accessor.data[root].metadata.get(DC.terms.modified)?.value).toBe(now.toISOString());

      // Parent metadata does not get updated if the resource already exists
      representation = new BasicRepresentation('updatedText', 'text/plain');
      mockDate.mockReturnValue(later);
      const result2 = await store.setRepresentation(resourceID, representation);
      expect(result2.size).toBe(1);
      expect(result2.get(resourceID)?.get(SOLID_AS.terms.Activity)).toEqual(AS.terms.Update);
      await expect(arrayifyStream(accessor.data[resourceID.path].data)).resolves.toEqual([ 'updatedText' ]);
      expect(accessor.data[resourceID.path].metadata.get(DC.terms.modified)?.value).toBe(later.toISOString());
      expect(accessor.data[root].metadata.get(DC.terms.modified)?.value).toBe(now.toISOString());
      mockDate.mockReturnValue(now);
    });

    it('does not write generated metadata.', async(): Promise<void> => {
      const resourceID = { path: `${root}resource` };
      representation.metadata.add(namedNode('notGen'), 'value');
      representation.metadata.add(namedNode('gen'), 'value', SOLID_META.terms.ResponseMetadata);
      const result = await store.setRepresentation(resourceID, representation);
      expect(result.size).toBe(2);
      expect(result.get({ path: root })?.get(SOLID_AS.terms.Activity)).toEqual(AS.terms.Update);
      expect(result.get(resourceID)?.get(SOLID_AS.terms.Activity)).toEqual(AS.terms.Create);
      await expect(arrayifyStream(accessor.data[resourceID.path].data)).resolves.toEqual([ resourceData ]);
      expect(accessor.data[resourceID.path].metadata.get(namedNode('notGen'))?.value).toBe('value');
      expect(accessor.data[resourceID.path].metadata.get(namedNode('gen'))).toBeUndefined();
    });

    it('can write resources even if root does not exist.', async(): Promise<void> => {
      // eslint-disable-next-line @typescript-eslint/no-dynamic-delete
      delete accessor.data[root];
      const resourceID = { path: `${root}resource` };
      const result = await store.setRepresentation(resourceID, representation);
      expect(result.size).toBe(2);
      expect(result.get({ path: root })?.get(SOLID_AS.terms.Activity)).toEqual(AS.terms.Create);
      expect(result.get(resourceID)?.get(SOLID_AS.terms.Activity)).toEqual(AS.terms.Create);
      await expect(arrayifyStream(accessor.data[resourceID.path].data)).resolves.toEqual([ resourceData ]);
    });

<<<<<<< HEAD
=======
    it('can write containers with quad data.', async(): Promise<void> => {
      const resourceID = { path: `${root}container/` };

      // Generate based on URI
      representation.metadata.removeAll(RDF.terms.type);
      representation.metadata.contentType = 'internal/quads';
      representation.data = guardedStreamFrom(
        [ quad(namedNode(`${root}resource/`), namedNode('a'), namedNode('coolContainer')) ],
      );
      const result = await store.setRepresentation(resourceID, representation);
      expect(result.size).toBe(2);
      expect(result.get({ path: root })?.get(SOLID_AS.terms.Activity)).toEqual(AS.terms.Update);
      expect(result.get(resourceID)?.get(SOLID_AS.terms.Activity)).toEqual(AS.terms.Create);
      expect(accessor.data[resourceID.path]).toBeTruthy();
      expect(accessor.data[resourceID.path].metadata.contentType).toBeUndefined();
    });

    it('errors when trying to create a container with containment triples.', async(): Promise<void> => {
      const resourceID = { path: `${root}container/` };
      representation.metadata.add(RDF.terms.type, LDP.terms.Container);
      representation.metadata.contentType = 'text/turtle';
      representation.metadata.identifier = DataFactory.namedNode(`${root}resource/`);
      representation.data = guardedStreamFrom(
        [ `<${root}resource/> <http://www.w3.org/ns/ldp#contains> <uri>.` ],
      );
      const result = store.setRepresentation(resourceID, representation);
      await expect(result).rejects.toThrow(ConflictHttpError);
      await expect(result).rejects.toThrow('Container bodies are not allowed to have containment triples.');
    });

>>>>>>> 9a121522
    it('creates recursive containers when needed.', async(): Promise<void> => {
      const resourceID = { path: `${root}a/b/resource` };
      const result = await store.setRepresentation(resourceID, representation);
      expect(result.size).toBe(4);
      expect(result.get({ path: root })?.get(SOLID_AS.terms.Activity)).toEqual(AS.terms.Update);
      expect(result.get({ path: `${root}a/` })?.get(SOLID_AS.terms.Activity)).toEqual(AS.terms.Create);
      expect(result.get({ path: `${root}a/b/` })?.get(SOLID_AS.terms.Activity)).toEqual(AS.terms.Create);
      expect(result.get({ path: `${root}a/b/resource` })?.get(SOLID_AS.terms.Activity)).toEqual(AS.terms.Create);
      await expect(arrayifyStream(accessor.data[resourceID.path].data)).resolves.toEqual([ resourceData ]);
      expect(accessor.data[`${root}a/`].metadata.getAll(RDF.terms.type).map((type): string => type.value))
        .toContain(LDP.Container);
      expect(accessor.data[`${root}a/b/`].metadata.getAll(RDF.terms.type).map((type): string => type.value))
        .toContain(LDP.Container);
    });

    it('errors when a recursive container overlaps with an existing resource.', async(): Promise<void> => {
      const resourceID = { path: `${root}a/b/resource` };
      accessor.data[`${root}a`] = representation;
      const prom = store.setRepresentation(resourceID, representation);
      await expect(prom).rejects.toThrow(`Creating container ${root}a/ conflicts with an existing resource.`);
      await expect(prom).rejects.toThrow(ForbiddenHttpError);
    });

    it('can write to root if it does not exist.', async(): Promise<void> => {
      // eslint-disable-next-line @typescript-eslint/no-dynamic-delete
      delete accessor.data[root];
      const resourceID = { path: `${root}` };

      // Generate based on URI
      representation.metadata.removeAll(RDF.terms.type);
      representation.metadata.contentType = 'text/turtle';
      representation.data = guardedStreamFrom([]);
      const result = await store.setRepresentation(resourceID, representation);
      expect(result.size).toBe(1);
      expect(result.get(resourceID)?.get(SOLID_AS.terms.Activity)).toEqual(AS.terms.Create);
      expect(accessor.data[resourceID.path]).toBeTruthy();
      expect(Object.keys(accessor.data)).toHaveLength(1);
      expect(accessor.data[resourceID.path].metadata.contentType).toBeUndefined();
    });

    it('can write to a metadata resource.', async(): Promise<void> => {
      const resourceID = { path: `${root}resource` };
      const metaResourceID = { path: `${root}resource.meta` };

      accessor.data[resourceID.path] = representation;
      const metaRepresentation = new BasicRepresentation([ quad(
        namedNode(resourceID.path),
        namedNode(DC.description),
        literal('something'),
      ) ], resourceID);

      await expect(store.setRepresentation(metaResourceID, metaRepresentation)).resolves.toEqual([ metaResourceID ]);
      expect(accessor.data[resourceID.path].metadata.quads()).toBeRdfIsomorphic([
        quad(
          namedNode(resourceID.path),
          namedNode(DC.description),
          literal('something'),
        ),
      ]);
    });

    it('can write to metadata resource when using Readable using an RDF serialization.', async(): Promise<void> => {
      const resourceID = { path: `${root}resource` };
      const metaResourceID = { path: `${root}resource.meta` };

      const quads = [ quad(
        namedNode(resourceID.path),
        namedNode(DC.description),
        literal('something'),
      ) ];
      accessor.data[resourceID.path] = representation;
      const readable = serializeQuads(quads, TEXT_TURTLE);
      const metaRepresentation = new BasicRepresentation(readable, resourceID, TEXT_TURTLE);

      converter.handleSafe = jest.fn(async(): Promise<Representation> =>
        new BasicRepresentation(guardedStreamFrom(quads), resourceID, INTERNAL_QUADS));

      await expect(store.setRepresentation(metaResourceID, metaRepresentation)).resolves.toEqual([ metaResourceID ]);
      expect(accessor.data[resourceID.path].metadata.quads()).toBeRdfIsomorphic(quads);
    });

    it('can not write metadata when the corresponding resource does not exist.', async(): Promise<void> => {
      const metaResourceID = { path: `${root}resource.meta` };
      await expect(store.setRepresentation(metaResourceID, representation)).rejects.toThrow(ConflictHttpError);
    });

    it('can not add metadata to a metadata resource.', async(): Promise<void> => {
      const metametaResourceID = { path: `${root}resource.meta.meta` };
      const resourceID = { path: `${root}resource` };

      accessor.data[resourceID.path] = representation;
      accessor.data[`${resourceID.path}.meta`] = representation;
      await expect(store.setRepresentation(metametaResourceID, representation)).rejects.toThrow(ConflictHttpError);
    });
  });

  describe('modifying a Representation', (): void => {
    it('throws a 412 if the conditions are not matched.', async(): Promise<void> => {
      const resourceID = { path: root };
      const conditions = new BasicConditions({ notMatchesETag: [ '*' ]});
      await expect(store.modifyResource(resourceID, representation, conditions))
        .rejects.toThrow(PreconditionFailedHttpError);
    });

    it('throws a 412 if the conditions are not matched on resources that do not exist.', async(): Promise<void> => {
      const resourceID = { path: `${root}notHere` };
      const conditions = new BasicConditions({ matchesETag: [ '*' ]});
      await expect(store.modifyResource(resourceID, representation, conditions))
        .rejects.toThrow(PreconditionFailedHttpError);
    });

    it('re-throws the error if something goes wrong accessing the metadata.', async(): Promise<void> => {
      accessor.getMetadata = jest.fn(async(): Promise<any> => {
        throw new Error('error');
      });

      const resourceID = { path: root };
      const conditions = new BasicConditions({ notMatchesETag: [ '*' ]});
      await expect(store.modifyResource(resourceID, representation, conditions))
        .rejects.toThrow('error');
    });

    it('is not supported.', async(): Promise<void> => {
      const result = store.modifyResource({ path: root }, representation);
      await expect(result).rejects.toThrow(NotImplementedHttpError);
      await expect(result).rejects.toThrow('Patches are not supported by the default store.');
    });
  });

  describe('deleting a Resource', (): void => {
    it('will 404 if the identifier does not contain the root.', async(): Promise<void> => {
      await expect(store.deleteResource({ path: 'verybadpath' }))
        .rejects.toThrow(NotFoundHttpError);
    });

    it('will error when deleting a root storage container.', async(): Promise<void> => {
      representation.metadata.add(RDF.terms.type, PIM.terms.Storage);
      accessor.data[`${root}container/`] = representation;
      const result = store.deleteResource({ path: `${root}container/` });
      await expect(result).rejects.toThrow(MethodNotAllowedHttpError);
      await expect(result).rejects.toThrow('Cannot delete a root storage container.');
    });

    it('will error when deleting an auxiliary of a root storage container if not allowed.', async(): Promise<void> => {
      const storageMetadata = new RepresentationMetadata(representation.metadata);
      storageMetadata.add(RDF.terms.type, PIM.terms.Storage);
      accessor.data[`${root}container/`] = new BasicRepresentation(representation.data, storageMetadata);
      accessor.data[`${root}container/.dummy`] = representation;
      auxiliaryStrategy.isRequiredInRoot = jest.fn().mockReturnValue(true);
      const result = store.deleteResource({ path: `${root}container/.dummy` });
      await expect(result).rejects.toThrow(MethodNotAllowedHttpError);
      await expect(result).rejects.toThrow(
        'Cannot delete http://test.com/container/.dummy from a root storage container.',
      );
    });

    it('will error when deleting non-empty containers.', async(): Promise<void> => {
      accessor.data[`${root}container/`] = representation;
      accessor.data[`${root}container/otherThing`] = representation;
      const result = store.deleteResource({ path: `${root}container/` });
      await expect(result).rejects.toThrow(ConflictHttpError);
      await expect(result).rejects.toThrow('Can only delete empty containers.');
    });

    it('throws a 412 if the conditions are not matched.', async(): Promise<void> => {
      const resourceID = { path: root };
      const conditions = new BasicConditions({ notMatchesETag: [ '*' ]});
      await expect(store.deleteResource(resourceID, conditions))
        .rejects.toThrow(PreconditionFailedHttpError);
    });

    it('will delete resources.', async(): Promise<void> => {
      const resourceID = { path: `${root}resource` };
      accessor.data[resourceID.path] = representation;
      const result = await store.deleteResource(resourceID);
      expect(result.size).toBe(2);
      expect(result.get({ path: root })?.get(SOLID_AS.terms.Activity)).toEqual(AS.terms.Update);
      expect(result.get(resourceID)?.get(SOLID_AS.terms.Activity)).toEqual(AS.terms.Delete);
      expect(accessor.data[resourceID.path]).toBeUndefined();
      expect(accessor.data[root].metadata.get(DC.terms.modified)?.value).toBe(now.toISOString());
      expect(accessor.data[root].metadata.get(GENERATED_PREDICATE)).toBeUndefined();
    });

    it('will delete root non-storage containers.', async(): Promise<void> => {
      accessor.data[root] = new BasicRepresentation(representation.data, containerMetadata);
      const result = await store.deleteResource({ path: root });
      expect(result.size).toBe(1);
      expect(result.get({ path: root })?.get(SOLID_AS.terms.Activity)).toEqual(AS.terms.Delete);
      expect(accessor.data[root]).toBeUndefined();
    });

    it('will delete a root storage auxiliary resource of a non-root container.', async(): Promise<void> => {
      const resourceID = { path: `${root}container/` };
      const auxResourceID = { path: `${root}container/.dummy` };
      const storageMetadata = new RepresentationMetadata(representation.metadata);
      accessor.data[resourceID.path] = new BasicRepresentation(representation.data, storageMetadata);
      accessor.data[auxResourceID.path] = representation;
      auxiliaryStrategy.isRequiredInRoot = jest.fn().mockReturnValue(true);
      const result = await store.deleteResource(auxResourceID);
      expect(result.size).toBe(2);
      expect(result.get(resourceID)?.get(SOLID_AS.terms.Activity)).toEqual(AS.terms.Update);
      expect(result.get(auxResourceID)?.get(SOLID_AS.terms.Activity)).toEqual(AS.terms.Delete);
      expect(accessor.data[auxResourceID.path]).toBeUndefined();
    });

    it('will delete related auxiliary resources.', async(): Promise<void> => {
      const resourceID = { path: `${root}container/` };
      const auxResourceID = { path: `${root}container/.dummy` };
      accessor.data[resourceID.path] = representation;
      accessor.data[auxResourceID.path] = representation;

      const result = await store.deleteResource(resourceID);
      expect(result.size).toBe(3);
      expect(result.get({ path: root })?.get(SOLID_AS.terms.Activity)).toEqual(AS.terms.Update);
      expect(result.get(resourceID)?.get(SOLID_AS.terms.Activity)).toEqual(AS.terms.Delete);
      expect(result.get(auxResourceID)?.get(SOLID_AS.terms.Activity)).toEqual(AS.terms.Delete);
      expect(accessor.data[resourceID.path]).toBeUndefined();
      expect(accessor.data[auxResourceID.path]).toBeUndefined();
    });

    it('will still delete a resource if deleting auxiliary resources causes errors.', async(): Promise<void> => {
      const resourceID = { path: `${root}resource` };
      const auxResourceID = { path: `${root}resource.dummy` };
      accessor.data[resourceID.path] = representation;
      accessor.data[auxResourceID.path] = representation;
      const deleteFn = accessor.deleteResource;
      accessor.deleteResource = jest.fn(async(identifier: ResourceIdentifier): Promise<void> => {
        if (auxiliaryStrategy.isAuxiliaryIdentifier(identifier)) {
          throw new Error('auxiliary error!');
        }
        await deleteFn.call(accessor, identifier);
      });
      const { logger } = store as any;
      logger.error = jest.fn();
      const result = await store.deleteResource(resourceID);
      expect(result.size).toBe(2);
      expect(result.get({ path: root })?.get(SOLID_AS.terms.Activity)).toEqual(AS.terms.Update);
      expect(result.get(resourceID)?.get(SOLID_AS.terms.Activity)).toEqual(AS.terms.Delete);
      expect(accessor.data[resourceID.path]).toBeUndefined();
      expect(accessor.data[auxResourceID.path]).toBeDefined();
      expect(logger.error).toHaveBeenCalledTimes(1);
      expect(logger.error).toHaveBeenLastCalledWith(
        'Error deleting auxiliary resource http://test.com/resource.dummy: auxiliary error!',
      );
    });

    it('rejects deleting a metadata resource.', async(): Promise<void> => {
      const metaResourceID = { path: `${root}resource.meta` };

      await expect(store.deleteResource(metaResourceID)).rejects.toThrow(ConflictHttpError);
    });
  });

  describe('resource Exists', (): void => {
    it('should return false when the resource does not exist.', async(): Promise<void> => {
      const resourceID = { path: `${root}resource` };
      await expect(store.hasResource(resourceID)).resolves.toBeFalsy();
    });

    it('should return true when the resource exists.', async(): Promise<void> => {
      const resourceID = { path: `${root}resource` };
      accessor.data[resourceID.path] = representation;
      await expect(store.hasResource(resourceID)).resolves.toBeTruthy();
    });

    it('should rethrow any unexpected errors from validateIdentifier.', async(): Promise<void> => {
      const resourceID = { path: `${root}resource` };
      const originalMetaData = accessor.getMetadata;
      accessor.getMetadata = jest.fn(async(): Promise<any> => {
        throw new Error('error');
      });
      await expect(store.hasResource(resourceID)).rejects.toThrow('error');
      accessor.getMetadata = originalMetaData;
    });

    it('should return false when the metadata resource does not exist.', async(): Promise<void> => {
      const metaResourceID = { path: `${root}resource.meta` };
      await expect(store.hasResource(metaResourceID)).resolves.toBeFalsy();
    });

    it('should return true when the metadata resource exists.', async(): Promise<void> => {
      const resourceID = { path: `${root}resource` };
      const metaResourceID = { path: `${root}resource.meta` };

      accessor.data[resourceID.path] = representation;
      await expect(store.hasResource(metaResourceID)).resolves.toBeTruthy();
    });
  });
});
<|MERGE_RESOLUTION|>--- conflicted
+++ resolved
@@ -27,14 +27,9 @@
 import { SingleRootIdentifierStrategy } from '../../../src/util/identifiers/SingleRootIdentifierStrategy';
 import { trimTrailingSlashes } from '../../../src/util/PathUtil';
 import { guardedStreamFrom } from '../../../src/util/StreamUtil';
-<<<<<<< HEAD
-import { CONTENT_TYPE, SOLID_HTTP, LDP, PIM, RDF, SOLID_META, DC } from '../../../src/util/Vocabularies';
+import { CONTENT_TYPE, SOLID_HTTP, LDP, PIM, RDF, SOLID_META, DC, SOLID_AS, AS } from '../../../src/util/Vocabularies';
 import { SimpleSuffixStrategy } from '../../util/SimpleSuffixStrategy';
 const { namedNode, quad, literal } = DataFactory;
-=======
-import { CONTENT_TYPE, SOLID_HTTP, LDP, PIM, RDF, SOLID_META, DC, SOLID_AS, AS } from '../../../src/util/Vocabularies';
-const { namedNode, quad } = DataFactory;
->>>>>>> 9a121522
 
 const GENERATED_PREDICATE = namedNode('generated');
 
@@ -282,10 +277,12 @@
       const resourceID = { path: root };
       representation.metadata.add(RDF.terms.type, LDP.terms.Container);
       const result = await store.addResource(resourceID, representation);
-      expect(result).toEqual({
-        path: expect.stringMatching(new RegExp(`^${root}[^/]+/$`, 'u')),
-      });
-      expect(accessor.data[result.path].data).toBeUndefined();
+      expect(result.size).toBe(2);
+      expect(result.get(resourceID)?.get(SOLID_AS.terms.Activity)).toEqual(AS.terms.Update);
+
+      const generatedID = [ ...result.keys() ].find((id): boolean => id.path !== resourceID.path)!;
+      expect(generatedID).toBeDefined();
+      expect(generatedID.path).toMatch(new RegExp(`^${root}[^/]+/$`, 'u'));
     });
 
     it('can write resources.', async(): Promise<void> => {
@@ -311,10 +308,6 @@
       representation.metadata.add(RDF.terms.type, LDP.terms.Container);
       const result = await store.addResource(resourceID, representation);
 
-<<<<<<< HEAD
-      const { metadata } = await store.getRepresentation(result);
-      expect(metadata.get(DC.terms.modified)?.value).toBe(now.toISOString());
-=======
       expect(result.size).toBe(2);
       expect(result.get(resourceID)?.get(SOLID_AS.terms.Activity)).toEqual(AS.terms.Update);
 
@@ -326,12 +319,8 @@
       expect(accessor.data[generatedID.path].metadata.contentType).toBeUndefined();
       expect(result.get(generatedID)?.get(SOLID_AS.terms.Activity)).toEqual(AS.terms.Create);
 
-      const { data, metadata } = await store.getRepresentation(generatedID);
-      const quads = await arrayifyStream<Quad>(data);
+      const { metadata } = await store.getRepresentation(generatedID);
       expect(metadata.get(DC.terms.modified)?.value).toBe(now.toISOString());
-      expect(quads.some((entry): boolean => entry.subject.value === generatedID.path &&
-        entry.object.value === 'http://test.com/coolContainer')).toBeTruthy();
->>>>>>> 9a121522
     });
 
     it('creates a URI based on the incoming slug.', async(): Promise<void> => {
@@ -555,39 +544,6 @@
       await expect(arrayifyStream(accessor.data[resourceID.path].data)).resolves.toEqual([ resourceData ]);
     });
 
-<<<<<<< HEAD
-=======
-    it('can write containers with quad data.', async(): Promise<void> => {
-      const resourceID = { path: `${root}container/` };
-
-      // Generate based on URI
-      representation.metadata.removeAll(RDF.terms.type);
-      representation.metadata.contentType = 'internal/quads';
-      representation.data = guardedStreamFrom(
-        [ quad(namedNode(`${root}resource/`), namedNode('a'), namedNode('coolContainer')) ],
-      );
-      const result = await store.setRepresentation(resourceID, representation);
-      expect(result.size).toBe(2);
-      expect(result.get({ path: root })?.get(SOLID_AS.terms.Activity)).toEqual(AS.terms.Update);
-      expect(result.get(resourceID)?.get(SOLID_AS.terms.Activity)).toEqual(AS.terms.Create);
-      expect(accessor.data[resourceID.path]).toBeTruthy();
-      expect(accessor.data[resourceID.path].metadata.contentType).toBeUndefined();
-    });
-
-    it('errors when trying to create a container with containment triples.', async(): Promise<void> => {
-      const resourceID = { path: `${root}container/` };
-      representation.metadata.add(RDF.terms.type, LDP.terms.Container);
-      representation.metadata.contentType = 'text/turtle';
-      representation.metadata.identifier = DataFactory.namedNode(`${root}resource/`);
-      representation.data = guardedStreamFrom(
-        [ `<${root}resource/> <http://www.w3.org/ns/ldp#contains> <uri>.` ],
-      );
-      const result = store.setRepresentation(resourceID, representation);
-      await expect(result).rejects.toThrow(ConflictHttpError);
-      await expect(result).rejects.toThrow('Container bodies are not allowed to have containment triples.');
-    });
-
->>>>>>> 9a121522
     it('creates recursive containers when needed.', async(): Promise<void> => {
       const resourceID = { path: `${root}a/b/resource` };
       const result = await store.setRepresentation(resourceID, representation);
@@ -639,7 +595,10 @@
         literal('something'),
       ) ], resourceID);
 
-      await expect(store.setRepresentation(metaResourceID, metaRepresentation)).resolves.toEqual([ metaResourceID ]);
+      const result = await store.setRepresentation(metaResourceID, metaRepresentation);
+      const generatedMetaID = [ ...result.keys() ].find((id): boolean => id.path !== resourceID.path);
+      expect(generatedMetaID).toBeDefined();
+      expect(generatedMetaID).toEqual(metaResourceID);
       expect(accessor.data[resourceID.path].metadata.quads()).toBeRdfIsomorphic([
         quad(
           namedNode(resourceID.path),
@@ -665,7 +624,10 @@
       converter.handleSafe = jest.fn(async(): Promise<Representation> =>
         new BasicRepresentation(guardedStreamFrom(quads), resourceID, INTERNAL_QUADS));
 
-      await expect(store.setRepresentation(metaResourceID, metaRepresentation)).resolves.toEqual([ metaResourceID ]);
+      const result = await store.setRepresentation(metaResourceID, metaRepresentation);
+      const generatedMetaID = [ ...result.keys() ].find((id): boolean => id.path !== resourceID.path);
+      expect(generatedMetaID).toBeDefined();
+      expect(generatedMetaID).toEqual(metaResourceID);
       expect(accessor.data[resourceID.path].metadata.quads()).toBeRdfIsomorphic(quads);
     });
 
