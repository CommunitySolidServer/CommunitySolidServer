import 'jest-rdf';
<<<<<<< HEAD
import { literal, namedNode, quad } from '@rdfjs/data-model';
import { parseQuads, serializeQuads, uniqueQuads } from '../../../src/util/QuadUtil';
=======
import { DataFactory } from 'n3';
import { parseQuads, serializeQuads } from '../../../src/util/QuadUtil';
>>>>>>> d2870e5c
import { guardedStreamFrom, readableToString } from '../../../src/util/StreamUtil';
const { literal, namedNode, quad } = DataFactory;

describe('QuadUtil', (): void => {
  describe('#serializeQuads', (): void => {
    it('converts quads to the requested format.', async(): Promise<void> => {
      const quads = [ quad(
        namedNode('pre:sub'),
        namedNode('pre:pred'),
        literal('obj'),
      ) ];
      const stream = serializeQuads(quads, 'application/n-triples');
      await expect(readableToString(stream)).resolves.toMatch('<pre:sub> <pre:pred> "obj" .');
    });
  });

  describe('#parseQuads', (): void => {
    it('parses quads.', async(): Promise<void> => {
      const stream = guardedStreamFrom([ '<pre:sub> <pre:pred> "obj".' ]);
      await expect(parseQuads(stream)).resolves.toEqualRdfQuadArray([ quad(
        namedNode('pre:sub'),
        namedNode('pre:pred'),
        literal('obj'),
      ) ]);
    });

    it('parses quads with the given options.', async(): Promise<void> => {
      const stream = guardedStreamFrom([ '<> <pre:pred> "obj".' ]);
      await expect(parseQuads(stream, { baseIRI: 'pre:sub' })).resolves.toEqualRdfQuadArray([ quad(
        namedNode('pre:sub'),
        namedNode('pre:pred'),
        literal('obj'),
      ) ]);
    });
  });

  describe('#uniqueQuads', (): void => {
    it('filters out duplicate quads.', async(): Promise<void> => {
      const quads = [
        quad(namedNode('ex:s1'), namedNode('ex:p1'), namedNode('ex:o1')),
        quad(namedNode('ex:s2'), namedNode('ex:p2'), namedNode('ex:o2')),
        quad(namedNode('ex:s1'), namedNode('ex:p1'), namedNode('ex:o1')),
      ];
      expect(uniqueQuads(quads)).toBeRdfIsomorphic([
        quad(namedNode('ex:s1'), namedNode('ex:p1'), namedNode('ex:o1')),
        quad(namedNode('ex:s2'), namedNode('ex:p2'), namedNode('ex:o2')),
      ]);
    });
  });
});<|MERGE_RESOLUTION|>--- conflicted
+++ resolved
@@ -1,11 +1,6 @@
 import 'jest-rdf';
-<<<<<<< HEAD
-import { literal, namedNode, quad } from '@rdfjs/data-model';
+import { DataFactory } from 'n3';
 import { parseQuads, serializeQuads, uniqueQuads } from '../../../src/util/QuadUtil';
-=======
-import { DataFactory } from 'n3';
-import { parseQuads, serializeQuads } from '../../../src/util/QuadUtil';
->>>>>>> d2870e5c
 import { guardedStreamFrom, readableToString } from '../../../src/util/StreamUtil';
 const { literal, namedNode, quad } = DataFactory;
 
