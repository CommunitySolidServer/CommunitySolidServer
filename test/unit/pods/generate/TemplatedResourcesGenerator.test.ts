--- conflicted
+++ resolved
@@ -132,17 +132,11 @@
     // Root has the 1 raw metadata triple (with <> changed to its identifier) and content-type
     const rootMetadata = result[0].representation.metadata;
     expect(rootMetadata.identifier.value).toBe(location.path);
-<<<<<<< HEAD
-    expect(rootMetadata.quads()).toHaveLength(1);
-    expect(rootMetadata.get(namedNode('pre:has'))?.value).toBe('metadata');
-    expect(rootMetadata.contentType).toBeUndefined();
-=======
     expect(rootMetadata.contentType).toBeUndefined();
     const rootMetadataQuads = await readableToQuads(result[1].representation.data);
     const expRootMetadataQuads = rootMetadataQuads.getQuads(rootMetadata.identifier, 'pre:has', null, null);
     expect(expRootMetadataQuads).toHaveLength(1);
     expect(expRootMetadataQuads[0].object.value).toBe('metadata');
->>>>>>> 4b39b50b
 
     // Container has no metadata triples besides content-type
     const contMetadata = result[2].representation.metadata;
