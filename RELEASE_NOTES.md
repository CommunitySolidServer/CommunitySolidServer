# Community Solid Server release notes

<<<<<<< HEAD
## v6.0.0

### New features

- The server can be configured to use [ACP](https://solidproject.org/TR/acp) instead of WebACL.
  `config/file-acp.json` is an example of a configuration that uses this authorization scheme instead.

### Data migration

No actions are required to migrate data.

### Configuration changes

You might need to make changes to your v5 configuration if you use a custom config.

The `@context` needs to be updated to
`https://linkedsoftwaredependencies.org/bundles/npm/@solid/community-server/^6.0.0/components/context.jsonld`.

The following changes pertain to the imports in the default configs:

- All default configurations which had setup disabled have been updated to also disable registration.
  This is done to prevent configurations with accidental nested storage containers.

The following changes are relevant for v5 custom configs that replaced certain features.

- Updated template configs.
    - `/app/main/general/templates.json` was added to configure a generic template engine handler.
    - `/app/main/default.json` now imports the above config file.
    - All files configuring template engines.
- Several minor changes due to support ACP.
    - `ldp/authorization/*`
- Resource generation was changed to there is 1 reusable resource generator.
    - `init/initializers/*`
    - `setup/handlers/setup.json`
    - `identity/access/initializers/*`
    - `identity/pod/*`

### Interface changes

These changes are relevant if you wrote custom modules for the server that depend on existing interfaces.

- `AgentGroupAccessChecker` no longer accepts any input parameters.
- The functions in `Vocabularies.ts` were renamed,
  the typings have been made more precise and several utility types were added.
- Several changes to support ACP.
    - `WebAclAuxiliaryReader` was renamed to `AuthAuxiliaryReader`.
    - `OwnerPermissionReader` input parameter `aclStrategy` was renamed to `authStrategy`.
    - `TemplatedResourcesGenerator` has been renamed to `BaseResourcesGenerator` and has a different interface now.
- `CredentialSet` was replaced by a single `Credentials` interface.
  This impacts all authentication and authorization related classes.
=======
## v5.1.0

### New features

- The `--config` CLI parameter now accepts multiple configuration paths, which will be combined.
- The `RedisLocker` now accepts more configuration parameters.
>>>>>>> 60718a12

## v5.0.0

### New features

- Metadata of resources can now be edited by PATCHing its description resource.
  This has an impact on which requests are allowed.
  See the [documentation](https://communitysolidserver.github.io/CommunitySolidServer/5.x/usage/metadata/) for more information.
- Components.js was upgraded to v5. If you have created an external component
  you should also upgrade to prevent warnings and conflicts.
- The server can now run multithreaded with multiple workers. This is done with the `--workers` or `-w` flag.
- File-based configurations now use a file-based locking system for true threadsafe locking.
- The user can choose to "Log in with a different account" on the consent page.
- Regex-based configurations now have ordered entries and use the first match found.
- When starting the server through code, it is now possible to provide CLI value bindings as well in `AppRunner`.
- Support for Node v12 was dropped.

### Data migration

No actions are required to migrate data.

### Configuration changes

You might need to make changes to your v4 configuration if you use a custom config.

The `@context` needs to be updated to
`https://linkedsoftwaredependencies.org/bundles/npm/@solid/community-server/^5.0.0/components/context.jsonld`.

The following changes pertain to the imports in the default configs:

- The prefix of all imports was changed from `files-scs` to `css`.
- All default configurations with a file-based backend now use a file-based locker instead of a memory-based one,
  making them threadsafe.
- 2 new options have been added for the `/http/server-factory/` imports: `https-websockets.json` and `https-no-websockets.json`,
  which allow starting the server with HTTPS by adding 2 new CLI parameters `httpsKey` and `httpsCert`.
    - `/https-file-cli.json` was greatly simplified because of this change.
- `/sparql-file-storage.json` had several changes, simplifying how regexes can be used.

The following changes are relevant for v4 custom configs that replaced certain features.

- CLI parsing had several changes.
    - `/app/variables/*`
- The `SingleThreadedResourceLocker` was renamed.
    - `/util/resource-locker/memory.json`
- The content-length parser has been moved from the default configuration to the quota configurations.
    - `/ldp/metadata-parser/default.json`
    - `/storage/backend/*-quota-file.json`
    - `/storage/backend/quota/*`
- Regex routing was updated to use ordered entries.
    - `/storage/backend/regex.json`
- The `IdentityProviderFactory` inputs have been extended.
    - `/identity/handler/provider-factory/identity.json`
- Restructured the init configs.
    - `/app/init/*`
    - `/app/main/default.json`
- Added lock cleanup on server start.
    - `/util/resource-locker/file.json`
    - `/util/resource-locker/redis.json`
- Updated finalizers.
    - `/app/identity/handler/account-store/default.json`
    - `/identity/ownership/token.json`
    - `/ldp/authorization/readers/access-checkers/agent-group.json`
    - `/ldp/handler/*`
- `IntermediateModesExtractor` has been added to the `ModesExtractors`
    - `/ldp/modes/default.json`
- The `PermissionReader` structure has changed to be more consistent.
    - `/ldp/authorization/*`
- Several components now take a `metadataStrategy` parameter to support the new metadata feature.
    - `/ldp/handler/components/operation-handler.json`
    - `/storage/backend/*`
- Generation of auxiliary link headers was updated.
    - `/ldp/metadata-writer/writers/link-rel.json`
- The `ConstantMetadataWriter` that adds the `MS-Author-Via` header was removed
    - `/ldp/metadata-writer/default.json`
- PATCHing related components were completely refactored.
    - `/storage/middleware/stores/patching.json`
- The metadata auxiliary strategy was added to the default list of auxiliary strategies.
    - `/util/auxiliary/*`
- Parsing link headers became more flexible.
    - `/ldp/metadata-parser/parsers/link.json`

### Interface changes

A new interface `SingleThreaded` has been added. This empty interface can be implemented to mark a component as not-threadsafe.
When the CSS starts in multithreaded mode, it will error and halt if any SingleThreaded components are instantiated.

These changes are relevant if you wrote custom modules for the server that depend on existing interfaces.

- `YargsCliExtractor` was changed to now take as input an array of parameter objects.
- `RedirectAllHttpHandler` was removed and fully replaced by `RedirectingHttpHandler`.
- `SingleThreadedResourceLocker` has been renamed to `MemoryResourceLocker`.
- Both `TemplateEngine` implementations now take a `baseUrl` parameter as input.
- The `IdentityProviderFactory` and `ConvertingErrorHandler` now additionally take a `PreferenceParser` as input.
- Error handlers now take the incoming `HttpRequest` as input instead of just the preferences.
- Extended the initialization/finalization system:
    - Introduced `Initializable` interface and `InitializableHandler` wrapper class.
    - Introduced `Finalizer` abstract class and `FinalizableHandler` wrapper class.
    - Changed type for `finalizer` attribute in `App` from `Finalizable` to `Finalizer` and updated the calling code in `App.stop()`.
    - Removed the now obsolete `ParallelFinalizer` util class.
- Added a lock cleanup on initialize for lock implementations `RedisLocker` and `FileSystemResourceLocker`.
- `ResourceStore` functions that change a resource now return metadata for every changed resource.
- All permission related interfaces have changed to support permissions over multiple identifiers.
- `IdentifierStrategy` has a new `contains` method.
- `SettingsResolver` was renamed to `ShorthandResolver`, together with all related classes and parameters.
- The `DataAccessor` interface is changed. There is now a new method called `writeMetadata`.
- Many patching related classes were changed.

## v4.1.0

### New features

- Environment variables can be used instead of CLI arguments if preferred.

## v4.0.1

Freezes the `oidc-provider` dependency to prevent a potential issue with the solid authn client
as described in <https://github.com/inrupt/solid-client-authn-js/issues/2103>.

## v4.0.0

### New features

- The server can be started with a new parameter to automatically generate accounts and pods,
  for more info see [here](https://communitysolidserver.github.io/CommunitySolidServer/4.x/seeding-pods/).
- It is now possible to automate authentication requests using Client Credentials,
  for more info see [here](https://communitysolidserver.github.io/CommunitySolidServer/4.x/client-credentials/).
- A new `RedirectingHttpHandler` class has been added which can be used to redirect certain URLs.
- A new default configuration `config/https-file-cli.json`
  that can set the HTTPS parameters through the CLI has been added.
  This is also an example of how to add CLI parameters through a custom configuration.
- A new RedisLocker has been added to replace the old RedisResourceLocker class.
  It allows for true threadsafe read/write locking.

### Configuration changes

You might need to make changes to your v3 configuration if you use a custom config.

The `@context` needs to be updated to
`https://linkedsoftwaredependencies.org/bundles/npm/@solid/community-server/^4.0.0/components/context.jsonld`.

The following changes pertain to the imports in the default configs:

- ...

The following changes are relevant for v3 custom configs that replaced certain features.

- The key/value storage configs in `config/storage/key-value/*` have been changed to reduce config duplication.
  All storages there that were only relevant for 1 class have been moved to the config of that class.
- Due to a parameter rename in `CombinedSettingsResolver`,
  `config/app/variables/resolver/resolver.json` has been updated.
- The OIDC provider setup was changed to add client_credentials support.
    - `/identity/handler/adapter-factory/webid.json`
    - `/identity/handler/provider-factory/identity.json`

### Interface changes

These changes are relevant if you wrote custom modules for the server that depend on existing interfaces.

- The output of `parseContentType` in `HeaderUtil` was changed to include parameters.
- `PermissionReader`s take an additional `modes` parameter as input.
- The `ResourceStore` function `resourceExists` has been renamed to `hasResource`
  and has been moved to a separate `ResourceSet` interface.
- Several `ModesExtractor`s `PermissionBasedAuthorizer` now take a `ResourceSet` as constructor parameter.
- `RepresentationMetadata` no longer accepts strings for predicates in any of its functions.
- `CombinedSettingsResolver` parameter `computers` has been renamed to `resolvers`.
- `IdentityProviderFactory` requires an additional `credentialStorage` parameter.
- The `RedisResourceLocker` class has been removed and the `RedisLocker`class was added instead.
 `RedisLocker` implements both the `ResourceLocker` and `ReadWriteLocker` interface.

## v3.0.0

### New features

- The Identity Provider now uses the `webid` scope as required for Solid-OIDC.
- The `VoidLocker` can be used to disable locking for development/testing purposes.
  This can be enabled by changing the `/config/util/resource-locker/` import to `debug-void.json`
- Added support for setting a quota on the server. See the `config/quota-file.json` config for an example.
- An official docker image is now built on each version tag and published at <https://hub.docker.com/r/solidproject/community-server>.
- Added support for N3 Patch.
- It is now possible to customize arguments to the `community-solid-server` command,
  which enables passing custom variables to configurations and setting new default values.
- The AppRunner functions have changed to require Components.js variables.
  This is important for anyone who starts the server from code.
- When logging in, a consent screen will now provide information about the client.

### Data migration

The following actions are required if you are upgrading from a v2 server and want to retain your data.

Due to changes in the keys used by the IDP, you will need to delete the stored keys and sessions.
If you are using a file backend, delete the `.internal/idp/` folder in your data folder and restart the server.
This will not delete the user accounts, but users will have to log in again.

### Configuration changes

You might need to make changes to your v2 configuration if you use a custom config.

The `@context` needs to be updated to
`https://linkedsoftwaredependencies.org/bundles/npm/@solid/community-server/^3.0.0/components/context.jsonld`.

The following changes pertain to the imports in the default configs:

- A new configuration option needs to be imported:
    - `/app/variables/default.json` contains everything related to parsing CLI arguments
    and assigning values to variables.

The following changes are relevant for v2 custom configs that replaced certain features.

- Conversion has been simplified so most converters are part of the conversion chain:
    - `/util/representation-conversion/default.json`
- The IDP settings have changed to support the latest Solid-OIDC draft.
    - `/identity/handler/provider-factory/identity.json`
- Requests targeting the OIDC library now use a separate handler.
    - `/http/handler/default.json`
    - `/identity/handler/default.json`
- The architecture of IDP interaction handlers has completely changed to improve modularity
    - `/identity/handler/interaction/*`
    - `/identity/registration/*`

### Interface changes

These changes are relevant if you wrote custom modules for the server that depend on existing interfaces.

- `TypedRepresentationConverter` function signatures changed
  and base functionality moved to `BaseTypedRepresentationConverter`.
- Many changes to several components related to the IDP. This includes the HTML templates.

## v2.0.0

### New features

- Pod owners always have Control access to resources stored in their Pod.
- The server now offers a one-time setup upon first boot.
  This can be accessed by going to `/setup`.
  Configurations with a persistent backend enforce setup before the server can be used,
  preventing unintended modifications in the backend.
  These have corresponding `*-no-setup.json` files where setup is disabled,
  so the pre-v2.0 behavior is still available.
- `ETag`, `Last-Modified`, `If-None-Match`, and related conditional headers are supported.
- `PATCH`ing containers is now supported.
- `PUT`/`POST` requests with empty bodies are supported.
- WebACL authorization supports groups.
- IDP components (registration, login, etc.) fully support JSON input and output.
- There is a new configuration `sparql-file-storage.json` to have a SPARQL backend with file storage.
  `sparql-file-storage.json`.
- A server can be set up to restrict access to IDP components using WebACL.
  A consequence of this is that IDP components are only accessible using a trailing slash.
  E.g., `/idp/register/` works, `/idp/register` will error.

### Configuration changes

You might need to make changes to your v1 configuration if you use a custom config.

The following changes pertain to the imports in the default configs:

- There are 2 new configuration options that for which a valid option needs to be imported:
    - `/app/setup` determines how and if setup should be enabled.
    - `/identity/access` determines if IDP access (e.g., registration) should be restricted
- The `/app/init/default.json` configuration no longer initializes the root container.
  This behaviour has been moved to the other options for `/app/init`.
- `/ldp/permissions` changed to `/ldp/modes` and only has a default option now.

The following changes are relevant for v1 custom configs that replaced certain features.
The path indicates which JSON-LD files were impacted by the change.

- `IdentityProviderHttpHandler` and `InteractionRoute` arguments have changed substantially.
    - `/identity/handler/default.json`
    - `/identity/handler/interaction/*`
    - `/identity/registration/*`.
- All internal storage is now stored in the `/.internal/` container.
    - `/storage/key-value/resource-store.json`.
- Patching related classes have changed.
    - `/storage/middleware/stores/patching.json`.
- `BasicRequestParser` now needs a `conditionsParser` argument.
    - `/ldp/handler/components/request-parser.json`.
- `LinkTypeParser` has been renamed to `LinkRelParser` and now takes mappings as input.
    - `/ldp/metadata-parser/*`
- `ComposedAuxiliaryStrategy` `isRootRequired` has been renamed to `requiredInRoot`.
    - `/util/auxiliary/strategies/acl.json`.
- Many changes to authentication and authorization structure.
    - Config `/ldp/authentication/*` and `/ldp/authorization/*`.
- All `HttpHandler`s have been changed.
    - `/app/setup/handlers/setup.json`
    - `/http/handler/default.json`
    - `/identity/handler/default.json`
    - `/ldp/handler/default.json`.

## v1.1.0

### New features

- The `ConstantConverter` can now filter on media type using the `enabledMediaRanges` and `disabledMediaRanges` options.
  That way, the server can be configured to bypass a default UI when accessing images or PDF documents
  (<https://github.com/solid/community-server/discussions/895>, <https://github.com/solid/community-server/pull/925>).

## v1.0.0

First release of the Community Solid Server.<|MERGE_RESOLUTION|>--- conflicted
+++ resolved
@@ -1,6 +1,5 @@
 # Community Solid Server release notes
 
-<<<<<<< HEAD
 ## v6.0.0
 
 ### New features
@@ -51,14 +50,13 @@
     - `TemplatedResourcesGenerator` has been renamed to `BaseResourcesGenerator` and has a different interface now.
 - `CredentialSet` was replaced by a single `Credentials` interface.
   This impacts all authentication and authorization related classes.
-=======
+
 ## v5.1.0
 
 ### New features
 
 - The `--config` CLI parameter now accepts multiple configuration paths, which will be combined.
 - The `RedisLocker` now accepts more configuration parameters.
->>>>>>> 60718a12
 
 ## v5.0.0
 
