# Community Solid Server release notes

## v5.0.0
### New features
- Support for Node v12 was dropped.
- Components.js was upgraded to v5. If you have created an external component
  you should also upgrade to prevent warnings and conflicts.
- A new FileSystemResourceLocker has been added. It allows for true threadsafe locking without external dependencies.
- The CSS can now run multithreaded with multiple workers, this is done with the `--workers` or `-w` flag.
- When starting the server through code, it is now possible to provide CLI value bindings as well in `AppRunner`.
<<<<<<< HEAD
- Metadata of resources can now be edited by PATCHing its description resource. See the [documentation](./documentation/metadata-editing.md) for more information.
=======
- The user can choose to "Log in with a different account" on the consent page
>>>>>>> f9d721a3

### Data migration
The following actions are required if you are upgrading from a v4 server and want to retain your data.

...

### Configuration changes
You might need to make changes to your v4 configuration if you use a custom config.

The `@context` needs to be updated to
`https://linkedsoftwaredependencies.org/bundles/npm/@solid/community-server/^5.0.0/components/context.jsonld`.

The following changes pertain to the imports in the default configs:
- The prefix of all imports was changed from `files-scs` to `css`.
- All default configurations with a file-based backend now use a file-based locker instead of a memory-based one,
  making them threadsafe.
- 2 new options have been added for the `/http/server-factory/` imports: `https-websockets.json` and `https-no-websockets.json`,
  which allow starting the server with HTTPS by adding 2 new CLI parameters `httpsKey` and `httpsCert`.

The following changes are relevant for v4 custom configs that replaced certain features.
- `/app/variables/*` was changed to support the new `YargsCliExtractor` format and `SettingsResolver` rename.
- `/util/resource-locker/memory.json` had the locker @type changed from `SingleThreadedResourceLocker` to `MemoryResourceLocker`.
- The content-length parser has been moved from the default configuration to the quota configurations.
   - `/ldp/metadata-parser/default.json`
   - `/storage/backend/*-quota-file.json`
   - `/storage/backend/quota/quota-file.json`
- The structure of the init configs has changed significantly to support worker threads.
   - `/app/init/*`
- RegexPathRouting has changed from a map datastructure to an array datastructure, allowing for fallthrough regex parsing. The change is reflected in the following default configs:
   - `/storage/backend/regex.json`
   - `/sparql-file-storage.json`
- The `IdentityProviderFactory` inputs have been extended.
  - `/identity/handler/provider-factory/identity.json`
- LDP components have slightly changed so the preference parser is in a separate config file.
  - `/ldp/handler/*`
- Restructured the init configs.
  - `/app/init/base/init.json`
  - `/app/main/default.json`
- Added lock cleanup on server start (and updated existing finalization).
  - `/util/resource-locker/file.json`
  - `/util/resource-locker/redis.json`
- Updated finalizers.
  - `/app/identity/handler/account-store/default.json` 
  - `/identity/ownership/token.json`
  - `/ldp/authorization/readers/access-checkers/agent-group.json`
  - `/ldp/handler/*`
- `IntermediateModesExtractor` has been added to the `ModesExtractors`
  - `/ldp/modes/default.json`
- The `PermissionReader` structure has changed to be more consistent.
  - `/ldp/authorization/*`
- The `PutOperationHandler` constructor now has an extra argument: `metadataStrategy`, resulting in a change in `/ldp/handler/components/operation-handler.json`
- `.acl` and `.meta` are now generated for every non-auxiliary by `AuxiliaryLinkMetadataWriter` through an update in `/util/auxiliary/strategies/acl.json` and the creation of `/ldp/metadata-writer/writers/link-rel-metadata.json` 
  - As a result the key-value for `acl` resources was removed from `/ldp/metadata-writer/writers/link-rel.json`
- The `DataAccessorBasedStore` constructor now has two new arguments: `metadataStrategy`. As a result following configuration files are changed:
  - `/sparql-file-storage.json`
  - `/storage/backend/*`
- `/storage/middleware/stores/patching.json` has changed significantly to allow description resources to be patched.
- The metadata auxiliary strategy was added to the default list of auxiliary strategies.
  - `/util/auxiliary/*`
- Parsing link headers is updated in `/ldp/metadata-parser/parsers/link.json` as it now uses a `LinkRelObject` as a value

### Interface changes
These changes are relevant if you wrote custom modules for the server that depend on existing interfaces.
- `YargsCliExtractor` was changed to now take as input an array of parameter objects.
- `RedirectAllHttpHandler` was removed and fully replaced by `RedirectingHttpHandler`.
- `SingleThreadedResourceLocker` has been renamed to `MemoryResourceLocker`.
- Both `TemplateEngine` implementations now take a `baseUrl` parameter as input.
- The `IdentityProviderFactory` and `ConvertingErrorHandler` now additionally take a `PreferenceParser` as input.
- Error handlers now take the incoming HttpRequest as input instead of just the preferences.
- Extended the initialization/finalization system:
  * Introduced `Initializable` interface and `InitializableHandler` wrapper class.
  * Introduced `Finalizer` abstract class and `FinalizableHandler` wrapper class.
  * Changed type for `finalizer` attribute in `App` from `Finalizable` to `Finalizer` and updated the calling code in `App.stop()`.
  * Removed the now obsolete `ParallelFinalizer` util class.
- Added a lock cleanup on initialize for lock implementations `RedisLocker` and `FileSystemResourceLocker`.
- `ResourceStore` functions that change a resource now return metadata for every changed resource.
- All permission related interfaces have changed to support permissions over multiple identifiers.
- `IdentifierStrategy` has a new `contains` method.
- `SettingsResolver` was renamed to `ShorthandResolver`, together with all related classes and parameters.
- `DataAccessor` interface is changed. There is now a new method called `writeMetadata`.

A new interface `SingleThreaded` has been added. This empty interface can be implemented to mark a component as not-threadsafe. When the CSS starts in multithreaded mode, it will error and halt if any SingleThreaded components are instantiated.

## v4.0.1
Freezes the `oidc-provider` dependency to prevent a potential issue with the solid authn client
as described in https://github.com/inrupt/solid-client-authn-js/issues/2103.

## v4.0.0
### New features
- The server can be started with a new parameter to automatically generate accounts and pods, 
  for more info see [here](documentation/seeding-pods.md).
- It is now possible to automate authentication requests using Client Credentials,
  for more info see [here](documentation/client-credentials.md).
- A new `RedirectingHttpHandler` class has been added which can be used to redirect certain URLs.
- A new default configuration `config/https-file-cli.json` 
  that can set the HTTPS parameters through the CLI has been added.
  This is also an example of how to add CLI parameters through a custom configuration.
- A new RedisLocker has been added to replace the old RedisResourceLocker class. 
  It allows for true threadsafe read/write locking.

### Configuration changes
You might need to make changes to your v3 configuration if you use a custom config.

The `@context` needs to be updated to
`https://linkedsoftwaredependencies.org/bundles/npm/@solid/community-server/^4.0.0/components/context.jsonld`.

The following changes pertain to the imports in the default configs:
- ...

The following changes are relevant for v3 custom configs that replaced certain features.
- The key/value storage configs in `config/storage/key-value/*` have been changed to reduce config duplication.
  All storages there that were only relevant for 1 class have been moved to the config of that class.
- Due to a parameter rename in `CombinedSettingsResolver`, 
  `config/app/variables/resolver/resolver.json` has been updated.
- The OIDC provider setup was changed to add client_credentials support.
  - `/identity/handler/adapter-factory/webid.json`
  - `/identity/handler/provider-factory/identity.json`

### Interface changes
These changes are relevant if you wrote custom modules for the server that depend on existing interfaces.
- The output of `parseContentType` in `HeaderUtil` was changed to include parameters.
- `PermissionReader`s take an additional `modes` parameter as input.
- The `ResourceStore` function `resourceExists` has been renamed to `hasResource`
  and has been moved to a separate `ResourceSet` interface.
- Several `ModesExtractor`s `PermissionBasedAuthorizer` now take a `ResourceSet` as constructor parameter.
- `RepresentationMetadata` no longer accepts strings for predicates in any of its functions.
- `CombinedSettingsResolver` parameter `computers` has been renamed to `resolvers`.
- `IdentityProviderFactory` requires an additional `credentialStorage` parameter.
- The `RedisResourceLocker` class has been removed and the `RedisLocker`class was added instead. 
 `RedisLocker` implements both the `ResourceLocker` and `ReadWriteLocker` interface.

## v3.0.0
### New features
- The Identity Provider now uses the `webid` scope as required for Solid-OIDC.
- The `VoidLocker` can be used to disable locking for development/testing purposes. 
  This can be enabled by changing the `/config/util/resource-locker/` import to `debug-void.json`
- Added support for setting a quota on the server. See the `config/quota-file.json` config for an example.
- An official docker image is now built on each version tag and published at https://hub.docker.com/r/solidproject/community-server.
- Added support for N3 Patch.
- It is now possible to customize arguments to the `community-solid-server` command, 
  which enables passing custom variables to configurations and setting new default values.
- The AppRunner functions have changed to require Components.js variables. 
  This is important for anyone who starts the server from code.
- When logging in, a consent screen will now provide information about the client.

### Data migration
The following actions are required if you are upgrading from a v2 server and want to retain your data.

Due to changes in the keys used by the IDP, you will need to delete the stored keys and sessions.
If you are using a file backend, delete the `.internal/idp/` folder in your data folder and restart the server.
This will not delete the user accounts, but users will have to log in again.

### Configuration changes
You might need to make changes to your v2 configuration if you use a custom config.

The `@context` needs to be updated to 
`https://linkedsoftwaredependencies.org/bundles/npm/@solid/community-server/^3.0.0/components/context.jsonld`.

The following changes pertain to the imports in the default configs:
- A new configuration option needs to be imported:
  - `/app/variables/default.json` contains everything related to parsing CLI arguments 
    and assigning values to variables.

The following changes are relevant for v2 custom configs that replaced certain features.
- Conversion has been simplified so most converters are part of the conversion chain:
  - `/util/representation-conversion/default.json`
- The IDP settings have changed to support the latest Solid-OIDC draft.
  - `/identity/handler/provider-factory/identity.json`
- Requests targeting the OIDC library now use a separate handler.
  - `/http/handler/default.json`
  - `/identity/handler/default.json`
- The architecture of IDP interaction handlers has completely changed to improve modularity
  - `/identity/handler/interaction/*`
  - `/identity/registration/*`

### Interface changes
These changes are relevant if you wrote custom modules for the server that depend on existing interfaces.
- `TypedRepresentationConverter` function signatures changed 
  and base functionality moved to `BaseTypedRepresentationConverter`.
- Many changes to several components related to the IDP. This includes the HTML templates.

## v2.0.0
### New features
- Pod owners always have Control access to resources stored in their Pod.
- The server now offers a one-time setup upon first boot.
  This can be accessed by going to `/setup`.
  Configurations with a persistent backend enforce setup before the server can be used,
  preventing unintended modifications in the backend.
  These have corresponding `*-no-setup.json` files where setup is disabled,
  so the pre-v2.0 behavior is still available.
- `ETag`, `Last-Modified`, `If-None-Match`, and related conditional headers are supported.
- `PATCH`ing containers is now supported.
- `PUT`/`POST` requests with empty bodies are supported.
- WebACL authorization supports groups.
- IDP components (registration, login, etc.) fully support JSON input and output.
- There is a new configuration `sparql-file-storage.json` to have a SPARQL backend with file storage.
  `sparql-file-storage.json`.
- A server can be set up to restrict access to IDP components using WebACL.
  A consequence of this is that IDP components are only accessible using a trailing slash.
  E.g., `/idp/register/` works, `/idp/register` will error.

### Configuration changes
You might need to make changes to your v1 configuration if you use a custom config.

The following changes pertain to the imports in the default configs:
- There are 2 new configuration options that for which a valid option needs to be imported:
  - `/app/setup` determines how and if setup should be enabled.
  - `/identity/access` determines if IDP access (e.g., registration) should be restricted
- The `/app/init/default.json` configuration no longer initializes the root container. 
  This behaviour has been moved to the other options for `/app/init`.
- `/ldp/permissions` changed to `/ldp/modes` and only has a default option now.

The following changes are relevant for v1 custom configs that replaced certain features.
The path indicates which JSON-LD files were impacted by the change.
- `IdentityProviderHttpHandler` and `InteractionRoute` arguments have changed substantially. 
  - `/identity/handler/default.json`
  - `/identity/handler/interaction/*`
  - `/identity/registration/*`.
- All internal storage is now stored in the `/.internal/` container. 
  - `/storage/key-value/resource-store.json`. 
- Patching related classes have changed. 
  - `/storage/middleware/stores/patching.json`.
- `BasicRequestParser` now needs a `conditionsParser` argument.
  - `/ldp/handler/components/request-parser.json`.
- `LinkTypeParser` has been renamed to `LinkRelParser` and now takes mappings as input. 
  - `/ldp/metadata-parser/*`
- `ComposedAuxiliaryStrategy` `isRootRequired` has been renamed to `requiredInRoot`. 
  - `/util/auxiliary/strategies/acl.json`.
- Many changes to authentication and authorization structure. 
  - Config `/ldp/authentication/*` and `/ldp/authorization/*`.
- All `HttpHandler`s have been changed. 
  - `/app/setup/handlers/setup.json`
  - `/http/handler/default.json`
  - `/identity/handler/default.json`
  - `/ldp/handler/default.json`.

## v1.1.0
### New features
- The `ConstantConverter` can now filter on media type using the `enabledMediaRanges` and `disabledMediaRanges` options. That way, the server can be configured to bypass a default UI when accessing images or PDF documents. (https://github.com/solid/community-server/discussions/895, https://github.com/solid/community-server/pull/925)

## v1.0.0
First release of the Community Solid Server.<|MERGE_RESOLUTION|>--- conflicted
+++ resolved
@@ -8,11 +8,8 @@
 - A new FileSystemResourceLocker has been added. It allows for true threadsafe locking without external dependencies.
 - The CSS can now run multithreaded with multiple workers, this is done with the `--workers` or `-w` flag.
 - When starting the server through code, it is now possible to provide CLI value bindings as well in `AppRunner`.
-<<<<<<< HEAD
+- The user can choose to "Log in with a different account" on the consent page
 - Metadata of resources can now be edited by PATCHing its description resource. See the [documentation](./documentation/metadata-editing.md) for more information.
-=======
-- The user can choose to "Log in with a different account" on the consent page
->>>>>>> f9d721a3
 
 ### Data migration
 The following actions are required if you are upgrading from a v4 server and want to retain your data.
