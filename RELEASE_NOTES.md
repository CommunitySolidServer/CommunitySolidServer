--- conflicted
+++ resolved
@@ -40,17 +40,6 @@
 - The `IdentityProviderFactory` inputs have been extended.
   - `/identity/handler/provider-factory/identity.json`
 - LDP components have slightly changed so the preference parser is in a separate config file.
-<<<<<<< HEAD
-  - `/config/ldp/handler/*`
-- The `PutOperationHandler` constructor now has an extra argument: `metadataStrategy`, resulting in a change in `config/ldp/handler/components/operation-handler.json`
-- A new key-value pair was added to `config/ldp/metadata-writer/writers/link-rel.json`, which allows generating the link to the description resource
-- The `DataAccessorBasedStore` constructor now has two new arguments: `metadataStrategy` and `converter`. As a result following configuration files are changed:
-  - `config/sparql-file-storage.json`
-  - `config/storage/backend/*`
-- `config/storage/middleware/stores/patching.json` has changed significantly to allow description resources to be patched.
-- The metadata auxiliary strategy was added to the default list of auxiliary strategies.
-  - `config/util/auxiliary/*`
-=======
   - `/ldp/handler/*`
 - Restructured the init configs.
   - `/app/init/base/init.json`
@@ -67,7 +56,14 @@
   - `/ldp/modes/default.json`
 - The `PermissionReader` structure has changed to be more consistent.
   - `/ldp/authorization/*`
->>>>>>> 9a121522
+- The `PutOperationHandler` constructor now has an extra argument: `metadataStrategy`, resulting in a change in `config/ldp/handler/components/operation-handler.json`
+- A new key-value pair was added to `config/ldp/metadata-writer/writers/link-rel.json`, which allows generating the link to the description resource
+- The `DataAccessorBasedStore` constructor now has two new arguments: `metadataStrategy` and `converter`. As a result following configuration files are changed:
+  - `config/sparql-file-storage.json`
+  - `config/storage/backend/*`
+- `config/storage/middleware/stores/patching.json` has changed significantly to allow description resources to be patched.
+- The metadata auxiliary strategy was added to the default list of auxiliary strategies.
+  - `config/util/auxiliary/*`
 
 ### Interface changes
 These changes are relevant if you wrote custom modules for the server that depend on existing interfaces.
@@ -77,9 +73,6 @@
 - Both `TemplateEngine` implementations now take a `baseUrl` parameter as input.
 - The `IdentityProviderFactory` and `ConvertingErrorHandler` now additionally take a `PreferenceParser` as input.
 - Error handlers now take the incoming HttpRequest as input instead of just the preferences.
-<<<<<<< HEAD
-- `DataAccessor` interface is changed. There is now a new method called `writeMetadata`.
-=======
 - Extended the initialization/finalization system:
   * Introduced `Initializable` interface and `InitializableHandler` wrapper class.
   * Introduced `Finalizer` abstract class and `FinalizableHandler` wrapper class.
@@ -89,7 +82,7 @@
 - `ResourceStore` functions that change a resource now return metadata for every changed resource.
 - All permission related interfaces have changed to support permissions over multiple identifiers.
 - `IdentifierStrategy` has a new `contains` method.
->>>>>>> 9a121522
+- `DataAccessor` interface is changed. There is now a new method called `writeMetadata`.
 
 A new interface `SingleThreaded` has been added. This empty interface can be implemented to mark a component as not-threadsafe. When the CSS starts in multithreaded mode, it will error and halt if any SingleThreaded components are instantiated.
 
