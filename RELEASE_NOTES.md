--- conflicted
+++ resolved
@@ -30,18 +30,12 @@
   See the [documentation](https://communitysolidserver.github.io/CommunitySolidServer/5.0/usage/metadata/) for more information.
 - Components.js was upgraded to v5. If you have created an external component
   you should also upgrade to prevent warnings and conflicts.
-<<<<<<< HEAD
-- A new FileSystemResourceLocker has been added. It allows for true threadsafe locking without external dependencies.
-- The CSS can now run multithreaded with multiple workers, this is done with the `--workers` or `-w` flag.
-- Metadata of resources can now be edited through patching its description resources. See the [documentation](./documentation/metadata-editing.md) for more information.
-=======
 - The server can now run multithreaded with multiple workers. This is done with the `--workers` or `-w` flag.
 - File-based configurations now use a file-based locking system for true threadsafe locking.
 - The user can choose to "Log in with a different account" on the consent page.
 - Regex-based configurations now have ordered entries and use the first match found.
 - When starting the server through code, it is now possible to provide CLI value bindings as well in `AppRunner`.
 - Support for Node v12 was dropped.
->>>>>>> 4b39b50b
 
 ### Data migration
 No actions are required to migrate data.
@@ -74,26 +68,6 @@
    - `/storage/backend/regex.json`
 - The `IdentityProviderFactory` inputs have been extended.
   - `/identity/handler/provider-factory/identity.json`
-<<<<<<< HEAD
-- LDP components have slightly changed so the preference parser is in a separate config file.
-  - `/config/ldp/handler/*`
-- The `PutOperationHandler` constructor now has an extra argument: `metadataStrategy`, resulting in a change in `config/ldp/handler/components/operation-handler.json`
-- A new key-value pair was added to `config/ldp/metadata-writer/writers/link-rel.json`, which allows generating the link to the description resource
-- The `DataAccessorBasedStore` constructor now has two new arguments: `metadataStrategy` and `converter`. As a result following configuration files are changed:
-  - `config/sparql-file-storage.json`
-  - `config/storage/backend/dynamic.json`
-  - `config/storage/backend/file.json`
-  - `config/storage/backend/global-quota-file.json`
-  - `config/storage/backend/memory.json`
-  - `config/storage/backend/pod-quota-file.json`
-  - `config/storage/backend/regex.json`
-  - `config/storage/backend/sparql.json`
-  - `templates/config/defaults.json`
-- `config/storage/middleware/stores/patching.json` has changed significantly to allow description resources to be patched.
-- The auxiliary configuration files were updated. In the following configuration files, the `metadataStrategy` is added in the list of sources:
-  - `config/util/auxiliary/acl.json`
-  - `config/util/auxiliary/no-acl.json`
-=======
 - Restructured the init configs.
   - `/app/init/*`
   - `/app/main/default.json`
@@ -122,7 +96,6 @@
   - `/util/auxiliary/*`
 - Parsing link headers became more flexible.
   - `/ldp/metadata-parser/parsers/link.json`
->>>>>>> 4b39b50b
 
 ### Interface changes
 A new interface `SingleThreaded` has been added. This empty interface can be implemented to mark a component as not-threadsafe.
@@ -134,10 +107,6 @@
 - `SingleThreadedResourceLocker` has been renamed to `MemoryResourceLocker`.
 - Both `TemplateEngine` implementations now take a `baseUrl` parameter as input.
 - The `IdentityProviderFactory` and `ConvertingErrorHandler` now additionally take a `PreferenceParser` as input.
-<<<<<<< HEAD
-- Error handlers now take the incoming HttpRequest as input instead of just the preferences.
-- `DataAccessor` interface is changed. There is now a new method called `writeMetadata`.
-=======
 - Error handlers now take the incoming `HttpRequest` as input instead of just the preferences.
 - Extended the initialization/finalization system:
   * Introduced `Initializable` interface and `InitializableHandler` wrapper class.
@@ -151,19 +120,12 @@
 - `SettingsResolver` was renamed to `ShorthandResolver`, together with all related classes and parameters.
 - The `DataAccessor` interface is changed. There is now a new method called `writeMetadata`.
 - Many patching related classes were changed.
->>>>>>> 4b39b50b
 
 ## v4.1.0
 ### New features
 - Environment variables can be used instead of CLI arguments if preferred.
 
-<<<<<<< HEAD
-A new interface `RdfStorePatcher` has been added for executing patches on a store. The `SparqlUpdatePatcher` and `N3Patcher` now use this interface instead of the `RepresentationPatcher`.
-
-## V4.0.1
-=======
 ## v4.0.1
->>>>>>> 4b39b50b
 Freezes the `oidc-provider` dependency to prevent a potential issue with the solid authn client
 as described in https://github.com/inrupt/solid-client-authn-js/issues/2103.
 
