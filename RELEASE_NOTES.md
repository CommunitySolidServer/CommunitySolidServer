--- conflicted
+++ resolved
@@ -7,18 +7,12 @@
   See the [documentation](https://communitysolidserver.github.io/CommunitySolidServer/5.0/usage/metadata/) for more information.
 - Components.js was upgraded to v5. If you have created an external component
   you should also upgrade to prevent warnings and conflicts.
-<<<<<<< HEAD
-- A new FileSystemResourceLocker has been added. It allows for true threadsafe locking without external dependencies.
-- The CSS can now run multithreaded with multiple workers, this is done with the `--workers` or `-w` flag.
-- Added possibility to register and unregister notification webhooks.
-=======
 - The server can now run multithreaded with multiple workers. This is done with the `--workers` or `-w` flag.
 - File-based configurations now use a file-based locking system for true threadsafe locking.
 - The user can choose to "Log in with a different account" on the consent page.
 - Regex-based configurations now have ordered entries and use the first match found.
 - When starting the server through code, it is now possible to provide CLI value bindings as well in `AppRunner`.
 - Support for Node v12 was dropped.
->>>>>>> 17d04139
 
 ### Data migration
 No actions are required to migrate data.
