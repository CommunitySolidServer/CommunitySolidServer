# Community Solid Server release notes

<<<<<<< HEAD
## v7.0.0

### New features

- The `StaticAssetHandler` can now be used to link static pages to containers.
  This can be used to set a static page for the root container of a server.
  See the `/config/app/init/static-root.json` config for an example.

### Data migration

No actions are required to migrate data.

### Configuration changes

You might need to make changes to your v6 configuration if you use a custom config.

The `@context` needs to be updated to
`https://linkedsoftwaredependencies.org/bundles/npm/@solid/community-server/^7.0.0/components/context.jsonld`.

The following changes pertain to the imports in the default configs:

- There is a new `static-root.json` import option for `app/init`, setting a static page for the root container.

The following changes are relevant for v6 custom configs that replaced certain features.

- `/app/init/*` imports have changed. Functionality remained the same though.
- All imports that define storages have been updated with new storage classes.
    - `/http/notifications/base/storage.json`
    - `/identity/*`
    - `/storage/keyvalue/storages/storages.json`

### Interface changes

These changes are relevant if you wrote custom modules for the server that depend on existing interfaces.

- The `AppRunner` functions to create and start the server now take a singular arguments object as input.
- Most of the key/value related storages had their constructors changed to allow more values.
- `EncodingPathStorage` has been removed
  and its functionality split up over `Base64EncodingStorage` and `ContainerPathStorage`.
  `HashEncodingPathStorage` has similarly been replaced by introducing `HashEncodingStorage`.
=======
## v6.1.0

### New features

- Added support for HTTP Range headers.
>>>>>>> 5c0c54c3

## v6.0.0

### New features

- The server can be configured to use [ACP](https://solidproject.org/TR/acp) instead of WebACL.
  `config/file-acp.json` is an example of a configuration that uses this authorization scheme instead.
- Support for the new [Notification specification](https://solidproject.org/TR/2022/notifications-protocol-20221231)
  was added. See the documentation for further details.
- All resources now have a storage description header as defined in the v0.10.0 Solid protocol specification.
- The server configuration settings can be set from the package.json or .community-solid-server.config.json/.js files.

### Data migration

No actions are required to migrate data.

### Template changes

The expected format of template folders for generating pods or initializing the root has changed,
see the `templates/pod` folder for an example.
More specifically: each of those folders used is now expected to have multiple subfolders.
The subfolder `base` will always be copied,
whereas the subfolders `acp` and `wac` will only be copied if the corresponding access control system is enabled.

### Configuration changes

You might need to make changes to your v5 configuration if you use a custom config.

The `@context` needs to be updated to
`https://linkedsoftwaredependencies.org/bundles/npm/@solid/community-server/^6.0.0/components/context.jsonld`.

The following changes pertain to the imports in the default configs:

- All default configurations which had setup disabled have been updated to also disable registration.
  This is done to prevent configurations with accidental nested storage containers.
- All references to WebSockets have been removed from the `http/middleware` and `http/server-factory` imports.
- A new `http/notifications` set of import options have been added
  to determine which notification specification a CSS instance should use.
  Most default configurations have been updated to use `http/notifications/websockets.json`.
- `ldp/authorization` and `util/auxiliary` have new options to support ACP.
- `util/auxiliary/no-acl.json` was renamed to `util/auxiliary/empty.json`.

The following changes are relevant for v5 custom configs that replaced certain features.

- Updated template configs.
    - `/app/main/general/templates.json` was added to configure a generic template engine handler.
    - `/app/main/default.json` now imports the above config file.
    - All files configuring template engines.
- Several minor changes due to support ACP.
    - `/ldp/authorization/*`
- Resource generation was changed to there is 1 reusable resource generator.
    - `/init/initializers/*`
    - `/setup/handlers/setup.json`
    - `/identity/access/initializers/*`
    - `/identity/pod/*`
- Creating an HTTP(S) server is now separate from attaching a handler to it.
    - `/http/server-factory/*`
- The WebSocket middleware was moved to the relevant WebSocket configuration.
    - `/http/middleware/*`
- Storage description support was added.
    - `/http/handler/*`
    - `/ldp/metadata-writer/*`
- Notification support was added.
    - `/http/handler/*`
    - `/notifications/*`
- IDP private key generation was moved to a separate generator class.
    - `/identity/handler/*`
- The Read/Write lockers have changed slightly.
    - `/util/resource-locker/file.json`
    - `/util/resource-locker/memory.json`

### Interface changes

These changes are relevant if you wrote custom modules for the server that depend on existing interfaces.

- `AgentGroupAccessChecker` no longer accepts any input parameters.
- The functions in `Vocabularies.ts` were renamed,
  the typings have been made more precise and several utility types were added.
- The `RepresentationConvetingStore` `options.inType` was replaced with `options.inPreferences`.
- Several changes to support ACP.
    - `WebAclAuxiliaryReader` was renamed to `AuthAuxiliaryReader`.
    - `OwnerPermissionReader` input parameter `aclStrategy` was renamed to `authStrategy`.
    - `TemplatedResourcesGenerator` has been renamed to `BaseResourcesGenerator` and has a different interface now.
- `CredentialSet` was replaced by a single `Credentials` interface.
  `PermissionSet` and `Permission` were merged into a single interface.
  This impacts all authentication and authorization related classes.
- `HttpServerFactory.startServer` function was renamed to `createServer` and is no longer expected to start the server.
- `GreedyReadWriteLocker` constructor parameters have changed.

## v5.1.0

### New features

- The `--config` CLI parameter now accepts multiple configuration paths, which will be combined.
- The `RedisLocker` now accepts more configuration parameters.
- `IdentityProviderFactory` takes an addition `JwkGenerator` as input.

## v5.0.0

### New features

- Metadata of resources can now be edited by PATCHing its description resource.
  This has an impact on which requests are allowed.
  See the [documentation](https://communitysolidserver.github.io/CommunitySolidServer/5.x/usage/metadata/) for more information.
- Components.js was upgraded to v5. If you have created an external component
  you should also upgrade to prevent warnings and conflicts.
- The server can now run multithreaded with multiple workers. This is done with the `--workers` or `-w` flag.
- File-based configurations now use a file-based locking system for true threadsafe locking.
- The user can choose to "Log in with a different account" on the consent page.
- Regex-based configurations now have ordered entries and use the first match found.
- When starting the server through code, it is now possible to provide CLI value bindings as well in `AppRunner`.
- Support for Node v12 was dropped.

### Data migration

No actions are required to migrate data.

### Configuration changes

You might need to make changes to your v4 configuration if you use a custom config.

The `@context` needs to be updated to
`https://linkedsoftwaredependencies.org/bundles/npm/@solid/community-server/^5.0.0/components/context.jsonld`.

The following changes pertain to the imports in the default configs:

- The prefix of all imports was changed from `files-scs` to `css`.
- All default configurations with a file-based backend now use a file-based locker instead of a memory-based one,
  making them threadsafe.
- 2 new options have been added for the `/http/server-factory/` imports: `https-websockets.json` and `https-no-websockets.json`,
  which allow starting the server with HTTPS by adding 2 new CLI parameters `httpsKey` and `httpsCert`.
    - `/https-file-cli.json` was greatly simplified because of this change.
- `/sparql-file-storage.json` had several changes, simplifying how regexes can be used.

The following changes are relevant for v4 custom configs that replaced certain features.

- CLI parsing had several changes.
    - `/app/variables/*`
- The `SingleThreadedResourceLocker` was renamed.
    - `/util/resource-locker/memory.json`
- The content-length parser has been moved from the default configuration to the quota configurations.
    - `/ldp/metadata-parser/default.json`
    - `/storage/backend/*-quota-file.json`
    - `/storage/backend/quota/*`
- Regex routing was updated to use ordered entries.
    - `/storage/backend/regex.json`
- The `IdentityProviderFactory` inputs have been extended.
    - `/identity/handler/provider-factory/identity.json`
- Restructured the init configs.
    - `/app/init/*`
    - `/app/main/default.json`
- Added lock cleanup on server start.
    - `/util/resource-locker/file.json`
    - `/util/resource-locker/redis.json`
- Updated finalizers.
    - `/app/identity/handler/account-store/default.json`
    - `/identity/ownership/token.json`
    - `/ldp/authorization/readers/access-checkers/agent-group.json`
    - `/ldp/handler/*`
- `IntermediateModesExtractor` has been added to the `ModesExtractors`
    - `/ldp/modes/default.json`
- The `PermissionReader` structure has changed to be more consistent.
    - `/ldp/authorization/*`
- Several components now take a `metadataStrategy` parameter to support the new metadata feature.
    - `/ldp/handler/components/operation-handler.json`
    - `/storage/backend/*`
- Generation of auxiliary link headers was updated.
    - `/ldp/metadata-writer/writers/link-rel.json`
- The `ConstantMetadataWriter` that adds the `MS-Author-Via` header was removed
    - `/ldp/metadata-writer/default.json`
- PATCHing related components were completely refactored.
    - `/storage/middleware/stores/patching.json`
- The metadata auxiliary strategy was added to the default list of auxiliary strategies.
    - `/util/auxiliary/*`
- Parsing link headers became more flexible.
    - `/ldp/metadata-parser/parsers/link.json`

### Interface changes

A new interface `SingleThreaded` has been added. This empty interface can be implemented to mark a component as not-threadsafe.
When the CSS starts in multithreaded mode, it will error and halt if any SingleThreaded components are instantiated.

These changes are relevant if you wrote custom modules for the server that depend on existing interfaces.

- `YargsCliExtractor` was changed to now take as input an array of parameter objects.
- `RedirectAllHttpHandler` was removed and fully replaced by `RedirectingHttpHandler`.
- `SingleThreadedResourceLocker` has been renamed to `MemoryResourceLocker`.
- Both `TemplateEngine` implementations now take a `baseUrl` parameter as input.
- The `IdentityProviderFactory` and `ConvertingErrorHandler` now additionally take a `PreferenceParser` as input.
- Error handlers now take the incoming `HttpRequest` as input instead of just the preferences.
- Extended the initialization/finalization system:
    - Introduced `Initializable` interface and `InitializableHandler` wrapper class.
    - Introduced `Finalizer` abstract class and `FinalizableHandler` wrapper class.
    - Changed type for `finalizer` attribute in `App` from `Finalizable` to `Finalizer` and updated the calling code in `App.stop()`.
    - Removed the now obsolete `ParallelFinalizer` util class.
- Added a lock cleanup on initialize for lock implementations `RedisLocker` and `FileSystemResourceLocker`.
- `ResourceStore` functions that change a resource now return metadata for every changed resource.
- All permission related interfaces have changed to support permissions over multiple identifiers.
- `IdentifierStrategy` has a new `contains` method.
- `SettingsResolver` was renamed to `ShorthandResolver`, together with all related classes and parameters.
- The `DataAccessor` interface is changed. There is now a new method called `writeMetadata`.
- Many patching related classes were changed.

## v4.1.0

### New features

- Environment variables can be used instead of CLI arguments if preferred.

## v4.0.1

Freezes the `oidc-provider` dependency to prevent a potential issue with the solid authn client
as described in <https://github.com/inrupt/solid-client-authn-js/issues/2103>.

## v4.0.0

### New features

- The server can be started with a new parameter to automatically generate accounts and pods,
  for more info see [here](https://communitysolidserver.github.io/CommunitySolidServer/4.x/seeding-pods/).
- It is now possible to automate authentication requests using Client Credentials,
  for more info see [here](https://communitysolidserver.github.io/CommunitySolidServer/4.x/client-credentials/).
- A new `RedirectingHttpHandler` class has been added which can be used to redirect certain URLs.
- A new default configuration `config/https-file-cli.json`
  that can set the HTTPS parameters through the CLI has been added.
  This is also an example of how to add CLI parameters through a custom configuration.
- A new RedisLocker has been added to replace the old RedisResourceLocker class.
  It allows for true threadsafe read/write locking.

### Configuration changes

You might need to make changes to your v3 configuration if you use a custom config.

The `@context` needs to be updated to
`https://linkedsoftwaredependencies.org/bundles/npm/@solid/community-server/^4.0.0/components/context.jsonld`.

The following changes pertain to the imports in the default configs:

- ...

The following changes are relevant for v3 custom configs that replaced certain features.

- The key/value storage configs in `config/storage/key-value/*` have been changed to reduce config duplication.
  All storages there that were only relevant for 1 class have been moved to the config of that class.
- Due to a parameter rename in `CombinedSettingsResolver`,
  `config/app/variables/resolver/resolver.json` has been updated.
- The OIDC provider setup was changed to add client_credentials support.
    - `/identity/handler/adapter-factory/webid.json`
    - `/identity/handler/provider-factory/identity.json`

### Interface changes

These changes are relevant if you wrote custom modules for the server that depend on existing interfaces.

- The output of `parseContentType` in `HeaderUtil` was changed to include parameters.
- `PermissionReader`s take an additional `modes` parameter as input.
- The `ResourceStore` function `resourceExists` has been renamed to `hasResource`
  and has been moved to a separate `ResourceSet` interface.
- Several `ModesExtractor`s `PermissionBasedAuthorizer` now take a `ResourceSet` as constructor parameter.
- `RepresentationMetadata` no longer accepts strings for predicates in any of its functions.
- `CombinedSettingsResolver` parameter `computers` has been renamed to `resolvers`.
- `IdentityProviderFactory` requires an additional `credentialStorage` parameter.
- The `RedisResourceLocker` class has been removed and the `RedisLocker`class was added instead.
 `RedisLocker` implements both the `ResourceLocker` and `ReadWriteLocker` interface.

## v3.0.0

### New features

- The Identity Provider now uses the `webid` scope as required for Solid-OIDC.
- The `VoidLocker` can be used to disable locking for development/testing purposes.
  This can be enabled by changing the `/config/util/resource-locker/` import to `debug-void.json`
- Added support for setting a quota on the server. See the `config/quota-file.json` config for an example.
- An official docker image is now built on each version tag and published at <https://hub.docker.com/r/solidproject/community-server>.
- Added support for N3 Patch.
- It is now possible to customize arguments to the `community-solid-server` command,
  which enables passing custom variables to configurations and setting new default values.
- The AppRunner functions have changed to require Components.js variables.
  This is important for anyone who starts the server from code.
- When logging in, a consent screen will now provide information about the client.

### Data migration

The following actions are required if you are upgrading from a v2 server and want to retain your data.

Due to changes in the keys used by the IDP, you will need to delete the stored keys and sessions.
If you are using a file backend, delete the `.internal/idp/` folder in your data folder and restart the server.
This will not delete the user accounts, but users will have to log in again.

### Configuration changes

You might need to make changes to your v2 configuration if you use a custom config.

The `@context` needs to be updated to
`https://linkedsoftwaredependencies.org/bundles/npm/@solid/community-server/^3.0.0/components/context.jsonld`.

The following changes pertain to the imports in the default configs:

- A new configuration option needs to be imported:
    - `/app/variables/default.json` contains everything related to parsing CLI arguments
    and assigning values to variables.

The following changes are relevant for v2 custom configs that replaced certain features.

- Conversion has been simplified so most converters are part of the conversion chain:
    - `/util/representation-conversion/default.json`
- The IDP settings have changed to support the latest Solid-OIDC draft.
    - `/identity/handler/provider-factory/identity.json`
- Requests targeting the OIDC library now use a separate handler.
    - `/http/handler/default.json`
    - `/identity/handler/default.json`
- The architecture of IDP interaction handlers has completely changed to improve modularity
    - `/identity/handler/interaction/*`
    - `/identity/registration/*`

### Interface changes

These changes are relevant if you wrote custom modules for the server that depend on existing interfaces.

- `TypedRepresentationConverter` function signatures changed
  and base functionality moved to `BaseTypedRepresentationConverter`.
- Many changes to several components related to the IDP. This includes the HTML templates.

## v2.0.0

### New features

- Pod owners always have Control access to resources stored in their Pod.
- The server now offers a one-time setup upon first boot.
  This can be accessed by going to `/setup`.
  Configurations with a persistent backend enforce setup before the server can be used,
  preventing unintended modifications in the backend.
  These have corresponding `*-no-setup.json` files where setup is disabled,
  so the pre-v2.0 behavior is still available.
- `ETag`, `Last-Modified`, `If-None-Match`, and related conditional headers are supported.
- `PATCH`ing containers is now supported.
- `PUT`/`POST` requests with empty bodies are supported.
- WebACL authorization supports groups.
- IDP components (registration, login, etc.) fully support JSON input and output.
- There is a new configuration `sparql-file-storage.json` to have a SPARQL backend with file storage.
  `sparql-file-storage.json`.
- A server can be set up to restrict access to IDP components using WebACL.
  A consequence of this is that IDP components are only accessible using a trailing slash.
  E.g., `/idp/register/` works, `/idp/register` will error.

### Configuration changes

You might need to make changes to your v1 configuration if you use a custom config.

The following changes pertain to the imports in the default configs:

- There are 2 new configuration options that for which a valid option needs to be imported:
    - `/app/setup` determines how and if setup should be enabled.
    - `/identity/access` determines if IDP access (e.g., registration) should be restricted
- The `/app/init/default.json` configuration no longer initializes the root container.
  This behaviour has been moved to the other options for `/app/init`.
- `/ldp/permissions` changed to `/ldp/modes` and only has a default option now.

The following changes are relevant for v1 custom configs that replaced certain features.
The path indicates which JSON-LD files were impacted by the change.

- `IdentityProviderHttpHandler` and `InteractionRoute` arguments have changed substantially.
    - `/identity/handler/default.json`
    - `/identity/handler/interaction/*`
    - `/identity/registration/*`.
- All internal storage is now stored in the `/.internal/` container.
    - `/storage/key-value/resource-store.json`.
- Patching related classes have changed.
    - `/storage/middleware/stores/patching.json`.
- `BasicRequestParser` now needs a `conditionsParser` argument.
    - `/ldp/handler/components/request-parser.json`.
- `LinkTypeParser` has been renamed to `LinkRelParser` and now takes mappings as input.
    - `/ldp/metadata-parser/*`
- `ComposedAuxiliaryStrategy` `isRootRequired` has been renamed to `requiredInRoot`.
    - `/util/auxiliary/strategies/acl.json`.
- Many changes to authentication and authorization structure.
    - Config `/ldp/authentication/*` and `/ldp/authorization/*`.
- All `HttpHandler`s have been changed.
    - `/app/setup/handlers/setup.json`
    - `/http/handler/default.json`
    - `/identity/handler/default.json`
    - `/ldp/handler/default.json`.

## v1.1.0

### New features

- The `ConstantConverter` can now filter on media type using the `enabledMediaRanges` and `disabledMediaRanges` options.
  That way, the server can be configured to bypass a default UI when accessing images or PDF documents
  (<https://github.com/solid/community-server/discussions/895>, <https://github.com/solid/community-server/pull/925>).

## v1.0.0

First release of the Community Solid Server.<|MERGE_RESOLUTION|>--- conflicted
+++ resolved
@@ -1,6 +1,5 @@
 # Community Solid Server release notes
 
-<<<<<<< HEAD
 ## v7.0.0
 
 ### New features
@@ -41,13 +40,12 @@
 - `EncodingPathStorage` has been removed
   and its functionality split up over `Base64EncodingStorage` and `ContainerPathStorage`.
   `HashEncodingPathStorage` has similarly been replaced by introducing `HashEncodingStorage`.
-=======
+
 ## v6.1.0
 
 ### New features
 
 - Added support for HTTP Range headers.
->>>>>>> 5c0c54c3
 
 ## v6.0.0
 
