{
  "name": "@solid/community-server",
  "version": "0.7.0",
  "description": "Community Solid Server: an open and modular implementation of the Solid specifications",
  "keywords": [
    "solid",
    "linked-data",
    "rdf",
    "ldp"
  ],
  "contributors": [
    "Joachim Van Herwegen <joachim.vanherwegen@ugent.be>",
    "Ruben Taelman <ruben.taelman@ugent.be> (https://www.rubensworks.net/)",
    "Ruben Verborgh <ruben.verborgh@ugent.be> (https://ruben.verborgh.org/)"
  ],
  "license": "MIT",
  "engines": {
    "node": ">=12.17"
  },
  "lsd:module": "https://linkedsoftwaredependencies.org/bundles/npm/@solid/community-server",
  "lsd:components": "dist/components/components.jsonld",
  "lsd:contexts": {
    "https://linkedsoftwaredependencies.org/bundles/npm/@solid/community-server/^0.0.0/components/context.jsonld": "dist/components/context.jsonld"
  },
  "lsd:importPaths": {
    "https://linkedsoftwaredependencies.org/bundles/npm/@solid/community-server/^0.0.0/components/": "dist/components/",
    "https://linkedsoftwaredependencies.org/bundles/npm/@solid/community-server/^0.0.0/config/": "config/",
    "https://linkedsoftwaredependencies.org/bundles/npm/@solid/community-server/^0.0.0/dist/": "dist/"
  },
  "main": "./dist/index.js",
  "types": "./dist/index.d.ts",
  "bin": {
    "community-solid-server": "./bin/server.js"
  },
  "repository": "git@github.com:solid/community-server.git",
  "bugs": {
    "url": "https://github.com/solid/community-server/issues"
  },
  "homepage": "https://github.com/solid/community-server#readme",
  "scripts": {
    "build": "npm run build:ts && npm run build:components",
    "build:components": "componentsjs-generator -s src -c dist/components -i .componentsignore",
    "build:ts": "tsc",
    "docker": "npm run docker:setup && npm run docker:start",
    "docker:clean": "./test/docker/docker-clean.sh",
    "docker:setup": "./test/docker/docker-setup.sh",
    "docker:start": "./test/docker/docker-start.sh",
    "docker:stop": "./test/docker/docker-stop.sh",
    "docs": "typedoc",
    "jest": "jest --coverageReporters text-summary --",
    "lint": "eslint . --cache --ignore-path .gitignore",
    "prepare": "npm run build",
    "start": "node ./bin/server.js",
    "start:file": "node ./bin/server.js -c config/config-file.json -f ./data",
    "test": "npm run test:ts && npm run jest",
    "test:deploy": "test/deploy/validate-package.sh",
    "test:ts": "tsc -p test --noEmit",
    "test:integration": "jest --coverageReporters text-summary -- test/integration",
    "test:unit": "jest --config=./jest.coverage.config.js test/unit",
    "test:watch": "jest --coverageReporters none --watch test/unit",
    "validate": "componentsjs-compile-config urn:solid-server:default:Initializer -c config/config-default.json -f > /dev/null",
    "version": "manual-git-changelog onversion",
    "watch": "nodemon --watch \"dist/**/*.js\" --exec npm start"
  },
  "husky": {
    "hooks": {
      "pre-commit": "npm run build && npm run lint && npm run test:unit && npm run test:integration"
    }
  },
  "files": [
    "bin",
    "dist",
    "config",
    "templates"
  ],
  "dependencies": {
    "@rdfjs/data-model": "^1.2.0",
    "@solid/identity-token-verifier": "^0.5.1",
    "@types/arrayify-stream": "^1.0.0",
    "@types/async-lock": "^1.1.2",
<<<<<<< HEAD
    "@types/cors": "^2.8.6",
=======
    "@types/cors": "^2.8.9",
    "@types/express": "^4.17.6",
>>>>>>> 9b6eab27
    "@types/mime-types": "^2.1.0",
    "@types/n3": "^1.4.4",
    "@types/node": "^14.10.2",
    "@types/rdf-js": "^4.0.0",
    "@types/sparqljs": "^3.1.0",
    "@types/streamify-array": "^1.0.0",
    "@types/uuid": "^8.3.0",
    "@types/ws": "^7.4.0",
    "@types/yargs": "^16.0.0",
    "arrayify-stream": "^1.0.0",
    "async-lock": "^1.2.4",
    "componentsjs": "^4.0.1",
    "cors": "^2.8.5",
    "escape-string-regexp": "^4.0.0",
    "fetch-sparql-endpoint": "^1.8.0",
    "handlebars": "^4.7.6",
    "mime-types": "^2.1.27",
    "n3": "^1.8.0",
    "rdf-parse": "^1.7.0",
    "rdf-serialize": "^1.1.0",
    "rdf-terms": "^1.5.1",
    "sparqlalgebrajs": "^2.3.1",
    "sparqljs": "^3.1.2",
    "streamify-array": "^1.0.1",
    "uuid": "^8.3.0",
    "winston": "^3.3.3",
    "winston-transport": "^4.4.0",
    "ws": "^7.4.0",
    "yargs": "^16.0.0"
  },
  "devDependencies": {
    "@microsoft/tsdoc-config": "^0.14.0",
    "@tsconfig/node12": "^1.0.7",
    "@types/jest": "^26.0.13",
    "@types/rimraf": "^3.0.0",
    "@types/supertest": "^2.0.10",
    "@typescript-eslint/eslint-plugin": "^4.1.1",
    "@typescript-eslint/parser": "^4.1.1",
    "componentsjs-generator": "^2.1.0",
    "cross-fetch": "^3.0.6",
    "eslint": "^7.9.0",
    "eslint-config-es": "^3.20.3",
    "eslint-import-resolver-typescript": "^2.3.0",
    "eslint-plugin-import": "^2.22.0",
    "eslint-plugin-jest": "^24.1.0",
    "eslint-plugin-tsdoc": "^0.2.7",
    "eslint-plugin-unused-imports": "^1.0.0",
    "husky": "^4.2.5",
    "jest": "^26.0.1",
    "jest-rdf": "^1.5.0",
    "manual-git-changelog": "^1.0.1",
    "node-mocks-http": "^1.8.1",
    "nodemon": "^2.0.4",
    "rimraf": "^3.0.2",
    "stream-to-string": "^1.1.0",
    "supertest": "^6.0.0",
    "ts-jest": "^26.3.0",
    "typedoc": "^0.20.0",
    "typescript": "^4.0.2"
  }
}<|MERGE_RESOLUTION|>--- conflicted
+++ resolved
@@ -78,12 +78,7 @@
     "@solid/identity-token-verifier": "^0.5.1",
     "@types/arrayify-stream": "^1.0.0",
     "@types/async-lock": "^1.1.2",
-<<<<<<< HEAD
-    "@types/cors": "^2.8.6",
-=======
     "@types/cors": "^2.8.9",
-    "@types/express": "^4.17.6",
->>>>>>> 9b6eab27
     "@types/mime-types": "^2.1.0",
     "@types/n3": "^1.4.4",
     "@types/node": "^14.10.2",
