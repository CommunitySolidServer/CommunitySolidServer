--- conflicted
+++ resolved
@@ -38,11 +38,7 @@
     timeout-minutes: 10
     steps:
       - name: Use Node.js 22.x
-<<<<<<< HEAD
-        uses: actions/setup-node@v4
-=======
         uses: actions/setup-node@v5
->>>>>>> c2005e98
         with:
           node-version: 22.x
       - name: Check out the project
