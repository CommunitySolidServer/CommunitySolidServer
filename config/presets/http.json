{
  "@context": "https://linkedsoftwaredependencies.org/bundles/npm/@solid/community-server/^0.0.0/components/context.jsonld",
  "@graph": [
    {
      "@id": "urn:solid-server:default:ServerFactory",
      "@type": "WebSocketServerFactory",
      "baseServerFactory": {
        "@id": "urn:solid-server:default:HttpServerFactory"
      },
      "webSocketHandler": {
        "@id": "urn:solid-server:default:WebSocketHandler"
      }
    },
    {
      "@id": "urn:solid-server:default:HttpServerFactory",
      "@type": "BaseHttpServerFactory",
      "handler": {
        "@id": "urn:solid-server:default:HttpHandler"
      }
    },
    {
      "@id": "urn:solid-server:default:HttpHandler",
      "@type": "SequenceHandler",
      "handlers": [
        {
          "@id": "urn:solid-server:default:Middleware"
        },
        {
          "@type": "WaterfallHandler",
          "handlers": [
            {
              "@id": "urn:solid-server:default:CommonAssetHandler"
            },
            {
              "@id": "urn:solid-server:default:StaticAssetHandler"
            },
            {
              "@id": "urn:solid-server:default:PodManagerHandler"
            },
            {
              "@id": "urn:solid-server:default:IdentityProviderHandler"
            },
            {
              "@id": "urn:solid-server:default:LdpHandler"
            }
          ]
        }
      ]
    },
    {
      "@id": "urn:solid-server:default:CommonAssetHandler",
      "@type": "StaticAssetHandler",
<<<<<<< HEAD
      "comment": "Serves the favicon and the idp css",
      "StaticAssetHandler:_assets": [
=======
      "comment": "Serves the favicon",
      "assets": [
>>>>>>> f4a09a41
        {
          "StaticAssetHandler:_assets_key": "/favicon.ico",
          "StaticAssetHandler:_assets_value": "$PACKAGE_ROOT/templates/root/favicon.ico"
        },
        {
          "StaticAssetHandler:_assets_key": "/idp/style.css",
          "StaticAssetHandler:_assets_value": "$PACKAGE_ROOT/templates/views/email-password-interaction/main.css"
        }
      ]
    }
  ]
}<|MERGE_RESOLUTION|>--- conflicted
+++ resolved
@@ -50,13 +50,8 @@
     {
       "@id": "urn:solid-server:default:CommonAssetHandler",
       "@type": "StaticAssetHandler",
-<<<<<<< HEAD
       "comment": "Serves the favicon and the idp css",
-      "StaticAssetHandler:_assets": [
-=======
-      "comment": "Serves the favicon",
       "assets": [
->>>>>>> f4a09a41
         {
           "StaticAssetHandler:_assets_key": "/favicon.ico",
           "StaticAssetHandler:_assets_value": "$PACKAGE_ROOT/templates/root/favicon.ico"
