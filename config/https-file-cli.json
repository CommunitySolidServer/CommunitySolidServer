{
  "@context": "https://linkedsoftwaredependencies.org/bundles/npm/@solid/community-server/^5.0.0/components/context.jsonld",
  "import": [
    "css:config/app/main/default.json",
    "css:config/app/init/default.json",
    "css:config/app/setup/required.json",
    "css:config/app/variables/default.json",
    "css:config/http/handler/default.json",
    "css:config/http/middleware/websockets.json",
<<<<<<< HEAD
    "css:config/http/server-factory/https-websockets.json",
=======

>>>>>>> 0cfd55dd
    "css:config/http/static/default.json",
    "css:config/identity/access/public.json",
    "css:config/identity/email/default.json",
    "css:config/identity/handler/default.json",
    "css:config/identity/ownership/token.json",
    "css:config/identity/pod/static.json",
    "css:config/identity/registration/enabled.json",
    "css:config/ldp/authentication/dpop-bearer.json",
    "css:config/ldp/authorization/webacl.json",
    "css:config/ldp/handler/default.json",
    "css:config/ldp/metadata-parser/default.json",
    "css:config/ldp/metadata-writer/default.json",
    "css:config/ldp/modes/default.json",
    "css:config/storage/backend/file.json",
    "css:config/storage/key-value/resource-store.json",
    "css:config/storage/middleware/default.json",
    "css:config/util/auxiliary/acl.json",
    "css:config/util/identifiers/suffix.json",
    "css:config/util/index/default.json",
    "css:config/util/logging/winston.json",
    "css:config/util/representation-conversion/default.json",
    "css:config/util/resource-locker/file.json",
    "css:config/util/variables/default.json"
  ],
  "@graph": [
    {
<<<<<<< HEAD
      "comment": "Adds CLI options --httpsKey and --httpsCert and uses those to start an HTTPS server."
=======
      "comment": [
        "Adds CLI options --httpsKey and --httpsCert and uses those to start an HTTPS server.",
        "The http/server-factory import above has been omitted since that feature is set below."
      ]
    },
    {
      "@id": "urn:solid-server-app-setup:default:CliExtractor",
      "@type": "YargsCliExtractor",
      "parameters": [
        {
          "@type": "YargsParameter",
          "name": "httpsKey",
          "options": {
            "demandOption": true,
            "requiresArg": true,
            "type": "string",
            "describe": "File path to the HTTPS key."
          }
        },
        {
          "@type": "YargsParameter",
          "name": "httpsCert",
          "options": {
            "demandOption": true,
            "requiresArg": true,
            "type": "string",
            "describe": "File path to the HTTPS certificate."
          }
        }
      ]
    },
    {
      "comment": "Adds resolvers to assign the CLI values to the Components.js variables.",
      "@id": "urn:solid-server-app-setup:default:SettingsResolver",
      "@type": "CombinedSettingsResolver",
      "resolvers": [
        {
          "CombinedSettingsResolver:_resolvers_key": "urn:solid-server:custom:variable:httpsKey",
          "CombinedSettingsResolver:_resolvers_value": {
            "@type": "KeyExtractor",
            "key": "httpsKey"
          }
        },
        {
          "CombinedSettingsResolver:_resolvers_key": "urn:solid-server:custom:variable:httpsCert",
          "CombinedSettingsResolver:_resolvers_value": {
            "@type": "KeyExtractor",
            "key": "httpsCert"
          }
        }
      ]
    },
    {
      "comment": [
        "Creates an HTTPS server with the settings provided via the command line.",
        "Replaces the example import from config/http/server-factory.https-example.json."
      ],
      "@id": "urn:solid-server:default:ServerFactory",
      "@type": "WebSocketServerFactory",
      "baseServerFactory": {
        "@id": "urn:solid-server:default:HttpServerFactory",
        "@type": "BaseHttpServerFactory",
        "handler": { "@id": "urn:solid-server:default:HttpHandler" },
        "options_showStackTrace": { "@id": "urn:solid-server:default:variable:showStackTrace" },
        "options_https": true,
        "options_key": {
          "@id": "urn:solid-server:custom:variable:httpsKey",
          "@type": "Variable"
        },
        "options_cert": {
          "@id": "urn:solid-server:custom:variable:httpsCert",
          "@type": "Variable"
        }
      },
      "webSocketHandler": {
        "@type": "UnsecureWebSocketsProtocol",
        "source": { "@id": "urn:solid-server:default:ResourceStore" }
      }
>>>>>>> 0cfd55dd
    }
  ]
}<|MERGE_RESOLUTION|>--- conflicted
+++ resolved
@@ -7,11 +7,7 @@
     "css:config/app/variables/default.json",
     "css:config/http/handler/default.json",
     "css:config/http/middleware/websockets.json",
-<<<<<<< HEAD
     "css:config/http/server-factory/https-websockets.json",
-=======
-
->>>>>>> 0cfd55dd
     "css:config/http/static/default.json",
     "css:config/identity/access/public.json",
     "css:config/identity/email/default.json",
@@ -38,9 +34,6 @@
   ],
   "@graph": [
     {
-<<<<<<< HEAD
-      "comment": "Adds CLI options --httpsKey and --httpsCert and uses those to start an HTTPS server."
-=======
       "comment": [
         "Adds CLI options --httpsKey and --httpsCert and uses those to start an HTTPS server.",
         "The http/server-factory import above has been omitted since that feature is set below."
@@ -119,7 +112,6 @@
         "@type": "UnsecureWebSocketsProtocol",
         "source": { "@id": "urn:solid-server:default:ResourceStore" }
       }
->>>>>>> 0cfd55dd
     }
   ]
 }