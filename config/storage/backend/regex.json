{
  "@context": "https://linkedsoftwaredependencies.org/bundles/npm/@solid/community-server/^5.0.0/components/context.jsonld",
  "import": [
    "css:config/storage/backend/data-accessors/file.json",
    "css:config/storage/backend/data-accessors/memory.json",
    "css:config/storage/backend/data-accessors/sparql-endpoint.json"
  ],
  "@graph": [
    {
      "comment": "A more complex example with 3 different stores being routed to.",
      "@id": "urn:solid-server:default:ResourceStore_Backend",
      "@type": "RoutingResourceStore",
      "rule": { "@id": "urn:solid-server:default:RouterRule" }
    },

    {
      "comment": [
        "Configure routing to send all requests containing /file/ to the file store, containing /memory/ to the memory store and /sparql/ to the sparql endpoint store.",
        "The root ACL and metadata resources will be stored in the sparql endpoint store."
      ],
      "@id": "urn:solid-server:default:RouterRule",
      "@type": "RegexRouterRule",
      "base": { "@id": "urn:solid-server:default:variable:baseUrl" },
      "rules": [
        {
          "@type": "RegexRule",
          "regex": "^/(\\.acl|\\.meta)?$",
          "store": { "@id": "urn:solid-server:default:SparqlResourceStore" }
        },
        {
          "@type": "RegexRule",
          "regex": "/file/",
          "store": { "@id": "urn:solid-server:default:FileResourceStore" }
        },
        {
          "@type": "RegexRule",
          "regex": "/memory/",
          "store": { "@id": "urn:solid-server:default:MemoryResourceStore" }
        },
        {
          "@type": "RegexRule",
          "regex": "/sparql/",
          "store": { "@id": "urn:solid-server:default:SparqlResourceStore" }
        }
      ]
    },

    {
      "@id": "urn:solid-server:default:FileResourceStore",
      "@type": "DataAccessorBasedStore",
      "identifierStrategy": { "@id": "urn:solid-server:default:IdentifierStrategy" },
      "auxiliaryStrategy": { "@id": "urn:solid-server:default:AuxiliaryStrategy" },
      "accessor": { "@id": "urn:solid-server:default:FileDataAccessor" },
<<<<<<< HEAD
      "metadataStrategy":{ "@id": "urn:solid-server:default:MetadataStrategy" },
      "converter": { "@id": "urn:solid-server:default:RepresentationConverter" }
=======
      "metadataStrategy":{ "@id": "urn:solid-server:default:MetadataStrategy" }
>>>>>>> 4b39b50b
    },
    {
      "@id": "urn:solid-server:default:MemoryResourceStore",
      "@type": "DataAccessorBasedStore",
      "identifierStrategy": { "@id": "urn:solid-server:default:IdentifierStrategy" },
      "auxiliaryStrategy": { "@id": "urn:solid-server:default:AuxiliaryStrategy" },
      "accessor": { "@id": "urn:solid-server:default:MemoryDataAccessor" },
<<<<<<< HEAD
      "metadataStrategy":{ "@id": "urn:solid-server:default:MetadataStrategy" },
      "converter": { "@id": "urn:solid-server:default:RepresentationConverter" }
=======
      "metadataStrategy":{ "@id": "urn:solid-server:default:MetadataStrategy" }
>>>>>>> 4b39b50b
    },
    {
      "comment": "SparqlDataAccessor only accepts quad objects so data to that route needs to be converted",
      "@id": "urn:solid-server:default:SparqlResourceStore",
      "@type": "RepresentationConvertingStore",
      "metadataStrategy":{ "@id": "urn:solid-server:default:MetadataStrategy" },
      "options_inConverter": { "@id": "urn:solid-server:default:RepresentationConverter" },
      "options_inType": "internal/quads",
      "source": {
        "@type": "DataAccessorBasedStore",
        "identifierStrategy": { "@id": "urn:solid-server:default:IdentifierStrategy" },
        "auxiliaryStrategy": { "@id": "urn:solid-server:default:AuxiliaryStrategy" },
        "accessor": { "@id": "urn:solid-server:default:SparqlDataAccessor" },
<<<<<<< HEAD
        "metadataStrategy":{ "@id": "urn:solid-server:default:MetadataStrategy" },
        "converter": { "@id": "urn:solid-server:default:RepresentationConverter" }
=======
        "metadataStrategy":{ "@id": "urn:solid-server:default:MetadataStrategy" }
>>>>>>> 4b39b50b
      }
    }
  ]
}<|MERGE_RESOLUTION|>--- conflicted
+++ resolved
@@ -51,12 +51,7 @@
       "identifierStrategy": { "@id": "urn:solid-server:default:IdentifierStrategy" },
       "auxiliaryStrategy": { "@id": "urn:solid-server:default:AuxiliaryStrategy" },
       "accessor": { "@id": "urn:solid-server:default:FileDataAccessor" },
-<<<<<<< HEAD
-      "metadataStrategy":{ "@id": "urn:solid-server:default:MetadataStrategy" },
-      "converter": { "@id": "urn:solid-server:default:RepresentationConverter" }
-=======
       "metadataStrategy":{ "@id": "urn:solid-server:default:MetadataStrategy" }
->>>>>>> 4b39b50b
     },
     {
       "@id": "urn:solid-server:default:MemoryResourceStore",
@@ -64,12 +59,7 @@
       "identifierStrategy": { "@id": "urn:solid-server:default:IdentifierStrategy" },
       "auxiliaryStrategy": { "@id": "urn:solid-server:default:AuxiliaryStrategy" },
       "accessor": { "@id": "urn:solid-server:default:MemoryDataAccessor" },
-<<<<<<< HEAD
-      "metadataStrategy":{ "@id": "urn:solid-server:default:MetadataStrategy" },
-      "converter": { "@id": "urn:solid-server:default:RepresentationConverter" }
-=======
       "metadataStrategy":{ "@id": "urn:solid-server:default:MetadataStrategy" }
->>>>>>> 4b39b50b
     },
     {
       "comment": "SparqlDataAccessor only accepts quad objects so data to that route needs to be converted",
@@ -83,12 +73,7 @@
         "identifierStrategy": { "@id": "urn:solid-server:default:IdentifierStrategy" },
         "auxiliaryStrategy": { "@id": "urn:solid-server:default:AuxiliaryStrategy" },
         "accessor": { "@id": "urn:solid-server:default:SparqlDataAccessor" },
-<<<<<<< HEAD
-        "metadataStrategy":{ "@id": "urn:solid-server:default:MetadataStrategy" },
-        "converter": { "@id": "urn:solid-server:default:RepresentationConverter" }
-=======
         "metadataStrategy":{ "@id": "urn:solid-server:default:MetadataStrategy" }
->>>>>>> 4b39b50b
       }
     }
   ]
