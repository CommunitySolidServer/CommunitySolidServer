{
  "@context": "https://linkedsoftwaredependencies.org/bundles/npm/@solid/community-server/^5.0.0/components/context.jsonld",
  "import": [
    "css:config/ldp/metadata-parser/parsers/content-length.json",
    "css:config/storage/backend/quota/global-quota-file.json",
    "css:config/storage/backend/quota/quota-file.json"
  ],
  "@graph": [
    {
      "comment": "A global quota store setup with a file system backend.",
      "@id": "urn:solid-server:default:ResourceStore_Backend",
      "@type": "DataAccessorBasedStore",
      "identifierStrategy": { "@id": "urn:solid-server:default:IdentifierStrategy" },
      "auxiliaryStrategy": { "@id": "urn:solid-server:default:AuxiliaryStrategy" },
<<<<<<< HEAD
      "accessor": { "@id": "urn:solid-server:default:FileDataAccessor" },
      "metadataStrategy":{ "@id": "urn:solid-server:default:MetadataStrategy" },
      "converter": { "@id": "urn:solid-server:default:RepresentationConverter" }
=======
      "accessor": { "@id": "urn:solid-server:default:FileDataAccessor" }
    },
    {
      "comment": "Add content-length parser to the MetadataParser.", 
      "@id": "urn:solid-server:default:MetadataParser",
      "@type": "ParallelHandler",
      "handlers": [
        { "@id": "urn:solid-server:default:ContentLengthParser" }
      ]
>>>>>>> 771d1380
    }
  ]
}<|MERGE_RESOLUTION|>--- conflicted
+++ resolved
@@ -12,21 +12,17 @@
       "@type": "DataAccessorBasedStore",
       "identifierStrategy": { "@id": "urn:solid-server:default:IdentifierStrategy" },
       "auxiliaryStrategy": { "@id": "urn:solid-server:default:AuxiliaryStrategy" },
-<<<<<<< HEAD
       "accessor": { "@id": "urn:solid-server:default:FileDataAccessor" },
       "metadataStrategy":{ "@id": "urn:solid-server:default:MetadataStrategy" },
       "converter": { "@id": "urn:solid-server:default:RepresentationConverter" }
-=======
-      "accessor": { "@id": "urn:solid-server:default:FileDataAccessor" }
     },
     {
-      "comment": "Add content-length parser to the MetadataParser.", 
+      "comment": "Add content-length parser to the MetadataParser.",
       "@id": "urn:solid-server:default:MetadataParser",
       "@type": "ParallelHandler",
       "handlers": [
         { "@id": "urn:solid-server:default:ContentLengthParser" }
       ]
->>>>>>> 771d1380
     }
   ]
 }