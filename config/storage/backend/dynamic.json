--- conflicted
+++ resolved
@@ -20,12 +20,7 @@
         "identifierStrategy": { "@id": "urn:solid-server:default:IdentifierStrategy" },
         "auxiliaryStrategy": { "@id": "urn:solid-server:default:AuxiliaryStrategy" },
         "accessor": { "@id": "urn:solid-server:default:FileDataAccessor" },
-<<<<<<< HEAD
-        "metadataStrategy":{ "@id": "urn:solid-server:default:MetadataStrategy" },
-        "converter": { "@id": "urn:solid-server:default:RepresentationConverter" }
-=======
         "metadataStrategy":{ "@id": "urn:solid-server:default:MetadataStrategy" }
->>>>>>> 4b39b50b
       }
     }
   ]
