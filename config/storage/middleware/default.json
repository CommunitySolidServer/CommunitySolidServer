{
  "@context": "https://linkedsoftwaredependencies.org/bundles/npm/@solid/community-server/^7.0.0/components/context.jsonld",
  "import": [
    "css:config/storage/middleware/base/base.json"
  ],
  "@graph": [
    {
<<<<<<< HEAD
=======
      "comment": "A cache to prevent duplicate existence checks on resources.",
      "@id": "urn:solid-server:default:CachedResourceSet",
      "@type": "CachedResourceSet",
      "source": { "@id": "urn:solid-server:default:ResourceStore" }
    },
    {
      "comment": "Sets up a stack of utility stores used by most instances.",
      "@id": "urn:solid-server:default:ResourceStore",
      "@type": "MonitoringStore",
      "source": { "@id": "urn:solid-server:default:ResourceStore_BinarySlice" }
    },
    {
      "comment": "Slices part of binary streams based on the range preferences.",
      "@id": "urn:solid-server:default:ResourceStore_BinarySlice",
      "@type": "BinarySliceResourceStore",
      "source": { "@id": "urn:solid-server:default:ResourceStore_Index" },
      "defaultSliceSize": 10000000
    },
    {
      "comment": "When a container with an index.html document is accessed, serve that HTML document instead of the container.",
      "@id": "urn:solid-server:default:ResourceStore_Index",
      "@type": "IndexRepresentationStore",
      "source": { "@id": "urn:solid-server:default:ResourceStore_Locking" }
    },
    {
      "@id": "urn:solid-server:default:ResourceStore_Locking",
      "@type": "LockingResourceStore",
      "source": { "@id": "urn:solid-server:default:ResourceStore_Patching" }
    },
    {
      "@id": "urn:solid-server:default:ResourceStore_Patching",
      "@type": "PatchingStore",
      "source": { "@id": "urn:solid-server:default:ResourceStore_Converting" }
    },
    {
>>>>>>> ca89c10d
      "@id": "urn:solid-server:default:ResourceStore_Converting",
      "@type": "RepresentationConvertingStore",
      "source": { "@id": "urn:solid-server:default:ResourceStore_Backend" }
    }
  ]
}<|MERGE_RESOLUTION|>--- conflicted
+++ resolved
@@ -5,8 +5,6 @@
   ],
   "@graph": [
     {
-<<<<<<< HEAD
-=======
       "comment": "A cache to prevent duplicate existence checks on resources.",
       "@id": "urn:solid-server:default:CachedResourceSet",
       "@type": "CachedResourceSet",
@@ -42,7 +40,6 @@
       "source": { "@id": "urn:solid-server:default:ResourceStore_Converting" }
     },
     {
->>>>>>> ca89c10d
       "@id": "urn:solid-server:default:ResourceStore_Converting",
       "@type": "RepresentationConvertingStore",
       "source": { "@id": "urn:solid-server:default:ResourceStore_Backend" }
