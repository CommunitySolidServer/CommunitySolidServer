--- conflicted
+++ resolved
@@ -14,12 +14,8 @@
         "@type": "UnionCredentialsExtractor",
         "extractors": [
           {
-<<<<<<< HEAD
+            "@id": "urn:solid-server:default:AccessTokenExtractor",
             "@type": "StatusWaterfallHandler",
-=======
-            "@id": "urn:solid-server:default:AccessTokenExtractor",
-            "@type": "WaterfallHandler",
->>>>>>> ca89c10d
             "handlers": [
               {
                 "@id": "urn:solid-server:default:DPoPWebIdExtractor",
