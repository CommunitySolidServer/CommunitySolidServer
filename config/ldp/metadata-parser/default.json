--- conflicted
+++ resolved
@@ -2,6 +2,7 @@
   "@context": "https://linkedsoftwaredependencies.org/bundles/npm/@solid/community-server/^1.0.0/components/context.jsonld",
   "import": [
     "files-scs:config/ldp/metadata-parser/parsers/content-type.json",
+    "files-scs:config/ldp/metadata-parser/parsers/content-length.json",
     "files-scs:config/ldp/metadata-parser/parsers/slug.json",
     "files-scs:config/ldp/metadata-parser/parsers/link.json"
   ],
@@ -11,16 +12,10 @@
       "@id": "urn:solid-server:default:MetadataParser",
       "@type": "ParallelHandler",
       "handlers": [
-<<<<<<< HEAD
-        { "@type": "ContentTypeParser" },
-        { "@type": "ContentLengthParser" },
-        { "@type": "LinkTypeParser" },
-        { "@type": "SlugParser" }
-=======
         { "@id": "urn:solid-server:default:ContentTypeParser" },
+        { "@id": "urn:solid-server:default:ContentLengthParser" },
         { "@id": "urn:solid-server:default:SlugParser" },
         { "@id": "urn:solid-server:default:LinkRelParser" }
->>>>>>> 76c87bb5
       ]
     }
   ]
