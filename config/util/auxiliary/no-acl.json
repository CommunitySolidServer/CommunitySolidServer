{
<<<<<<< HEAD
  "@context": "https://linkedsoftwaredependencies.org/bundles/npm/@solid/community-server/^4.0.0/components/context.jsonld",
  "import": [
    "files-scs:config/util/auxiliary/strategies/meta.json"
  ],
=======
  "@context": "https://linkedsoftwaredependencies.org/bundles/npm/@solid/community-server/^5.0.0/components/context.jsonld",
>>>>>>> 771d1380
  "@graph": [
    {
      "comment": "This will contain references to all the auxiliary strategies (such as the acl one) if they are needed.",
      "@id": "urn:solid-server:default:AuxiliaryStrategy",
      "@type": "RoutingAuxiliaryStrategy",
      "sources": [
        { "@id": "urn:solid-server:default:MetadataStrategy" }
      ]
    }
  ]
}<|MERGE_RESOLUTION|>--- conflicted
+++ resolved
@@ -1,12 +1,9 @@
 {
-<<<<<<< HEAD
   "@context": "https://linkedsoftwaredependencies.org/bundles/npm/@solid/community-server/^4.0.0/components/context.jsonld",
   "import": [
     "files-scs:config/util/auxiliary/strategies/meta.json"
   ],
-=======
   "@context": "https://linkedsoftwaredependencies.org/bundles/npm/@solid/community-server/^5.0.0/components/context.jsonld",
->>>>>>> 771d1380
   "@graph": [
     {
       "comment": "This will contain references to all the auxiliary strategies (such as the acl one) if they are needed.",
