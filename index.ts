--- conflicted
+++ resolved
@@ -100,13 +100,8 @@
 export * from './src/util/AcceptParser';
 export * from './src/util/AsyncHandler';
 export * from './src/util/CompositeAsyncHandler';
-<<<<<<< HEAD
-export * from './src/util/TypedReadable';
 export * from './src/util/Util';
 
 // Config
 export * from './configs/ServerConfig';
 export * from './configs/DefaultServerConfig';
-=======
-export * from './src/util/Util';
->>>>>>> 5126356c
