# Community Solid Server
[![Build Status](https://travis-ci.com/solid/community-server.svg?branch=master)](https://travis-ci.com/solid/community-server)
[![Coverage Status](https://coveralls.io/repos/github/solid/community-server/badge.svg)](https://coveralls.io/github/solid/community-server)
[![npm version](https://img.shields.io/npm/v/@solid/community-server)](https://www.npmjs.com/package/@solid/community-server)

**An open and modular implementation of the
[Solid](https://solidproject.org/)
[specifications](https://solid.github.io/specification/)**

- Community Solid Server is open software
to provide people with their own Solid Pod.

- It will give developers an environment
to create and test new Solid applications.

- Its modular architecture allows
trying out new ideas on the server side
and thereby shape the future of Solid.

## Current status
This software is in **alpha status**,
which means it is **too early for use with Solid apps**.

However, you can already boot up the server,
play around with it,
and check how it is made.
<br>
The [architectural diagram](https://github.com/RubenVerborgh/solid-server-architecture)
can help you find your way.

If you are interested in helping out with the development of this server,
be sure to have a look at the [developer notes](https://github.com/solid/community-server/wiki/Notes-for-developers)
and [good first issues](https://github.com/solid/community-server/issues?q=is%3Aissue+is%3Aopen+label%3A%22good+first+issue%22).

## Running locally

You can run the community server locally as follows.

```
npm ci
npm start
```

<<<<<<< HEAD
## Running inside a Docker container

Alternatively, you can run the community server inside a Docker container. Start by building a Docker image based on the `Dockerfile`.

```
docker build -t solid/community-server:0.1.1 .
```

Once you built the Docker image, you can run it as follows.

```
docker run -p 3000:3000 solid/community-server:0.1.1
```

The Docker file supports the following variables at both runtime and at build time.

| Variable | Description | Default |
| -------- | ----------- | ------- |
| `LEVEL` | The minimum level of a log to be shown in the console. | `info` |
| `PORT` | The port on which the server will be available. | `3000` |
=======
This will start up a server running on port 3000 with a backend storing all data in memory.
More configs with different backends can be found in the config folder.
>>>>>>> 09ef875b

## Interacting with the server

The server supports low-level interaction via HTTP methods,
such as `GET`, `PUT`, `HEAD`, ...

Below, we provide several examples on how to interact with the server using `curl`.

### `PUT`: Creating resources for a given URL

Create a plain text file:
```bash
$ curl -X PUT -H "Content-Type: text/plain" \
  -d "abc" \
  http://localhost:3000/myfile.txt
```

Create a turtle file:
```bash
$ curl -X PUT -H "Content-Type: text/turtle" \
  -d "<ex:s> <ex:p> <ex:o>." \
  http://localhost:3000/myfile.ttl
```

### `POST`: Creating resources at a generated URL

Create a plain text file:
```bash
$ curl -X POST -H "Content-Type: text/plain" \
  -d "abc" \
  http://localhost:3000/
```

Create a turtle file:
```bash
$ curl -X POST -H "Content-Type: text/turtle" \
  -d "<ex:s> <ex:p> <ex:o>." \
  http://localhost:3000/
```

The response's `Location` header will contain the URL of the created resource.

### `GET`: Retrieving resources

Retrieve a plain text file:
```bash
$ curl -H "Accept: text/plain" \
  http://localhost:3000/myfile.txt
```

Retrieve a turtle file:
```bash
$ curl -H "Accept: text/turtle" \
  http://localhost:3000/myfile.ttl
```

Retrieve a turtle file in a different serialization:
```bash
$ curl -H "Accept: application/ld+json" \
  http://localhost:3000/myfile.ttl
```

### `DELETE`: Deleting resources

```bash
$ curl -X DELETE http://localhost:3000/myfile.txt
```

### `PATCH`: Modifying resources

Currently, only patches over RDF resources are supported using [SPARQL Update](https://www.w3.org/TR/sparql11-update/)
queries without `WHERE` clause.

```bash
$ curl -X PATCH -H "Content-Type: application/sparql-update" \
  -d "INSERT DATA { <ex:s2> <ex:p2> <ex:o2> }" \
  http://localhost:3000/myfile.ttl
```

### `HEAD`: Retrieve resources headers

```bash
$ curl -I -H "Accept: text/plain" \
  http://localhost:3000/myfile.txt
```

### `OPTIONS`: Retrieve resources communication options

```bash
$ curl -X OPTIONS -i http://localhost:3000/myfile.txt
```<|MERGE_RESOLUTION|>--- conflicted
+++ resolved
@@ -41,7 +41,9 @@
 npm start
 ```
 
-<<<<<<< HEAD
+This will start up a server running on port 3000 with a backend storing all data in memory.
+More configs with different backends can be found in the config folder.
+
 ## Running inside a Docker container
 
 Alternatively, you can run the community server inside a Docker container. Start by building a Docker image based on the `Dockerfile`.
@@ -62,10 +64,6 @@
 | -------- | ----------- | ------- |
 | `LEVEL` | The minimum level of a log to be shown in the console. | `info` |
 | `PORT` | The port on which the server will be available. | `3000` |
-=======
-This will start up a server running on port 3000 with a backend storing all data in memory.
-More configs with different backends can be found in the config folder.
->>>>>>> 09ef875b
 
 ## Interacting with the server
 
